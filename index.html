--- conflicted
+++ resolved
@@ -1,30 +1,12 @@
 <!doctype html>
 <html lang="en">
-<<<<<<< HEAD
-  <head>
-    <meta charset="UTF-8" />
-    <meta name="viewport" content="width=device-width, initial-scale=1.0" />
-    <title>Knowlia</title>
-    <link rel="preconnect" href="https://fonts.googleapis.com">
-    <link rel="preconnect" href="https://fonts.gstatic.com" crossorigin>
-    <link href="https://fonts.googleapis.com/css2?family=Plus+Jakarta+Sans:ital,wght@0,200;0,300;0,400;0,500;0,600;0,700;0,800;1,200;1,300;1,400;1,500;1,600;1,700;1,800&display=swap" rel="stylesheet">
-  </head>
-  <body>
-    <div id="root"></div>
-    <script type="module" src="/src/main.tsx"></script>
-  </body>
-=======
-
 <head>
   <meta charset="UTF-8" />
   <meta name="viewport" content="width=device-width, initial-scale=1.0" />
   <title>Pulse.ai</title>
 </head>
-
 <body>
   <div id="root"></div>
   <script type="module" src="/src/main.tsx"></script>
 </body>
-
->>>>>>> 5858a380
 </html>