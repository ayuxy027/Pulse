// Core Services
export * from './groqClient';
export * from './searchService';
export * from './mockDataService';
export * from './promptEnhancementService';
export * from './dietDataService';
export * from './foodAnalysisService';
// export * from './daySummaryService'; // Disabled - requires database migration
export * from './aiSummaryService';
export { profileService } from './profileService';
<<<<<<< HEAD
export * from './healthStatsService';

=======
export * from './chatService';
>>>>>>> 440b8a6c
<|MERGE_RESOLUTION|>--- conflicted
+++ resolved
@@ -8,9 +8,6 @@
 // export * from './daySummaryService'; // Disabled - requires database migration
 export * from './aiSummaryService';
 export { profileService } from './profileService';
-<<<<<<< HEAD
 export * from './healthStatsService';
 
-=======
 export * from './chatService';
->>>>>>> 440b8a6c
