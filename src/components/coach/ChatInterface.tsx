import React, { useState, useEffect, useRef, useCallback } from 'react';
import { AgentService } from '../../services/agentService';
import { getSupabaseUser } from '../../services/authService';
import { fetchChatMessages } from '../../services/chatService';
import { Bot, Loader2, Brain, Clock, AtSign, ArrowUpCircle, User, BarChart3, Calendar, Utensils, Dumbbell, Settings, CheckCircle } from 'lucide-react';
import { motion } from 'framer-motion';
import ReactMarkdown from 'react-markdown';
import remarkGfm from 'remark-gfm';
import PromptEnhancer from './PromptEnhancer';

// Sexy MarkdownRenderer component inspired by the reference
const MarkdownRenderer = ({ content }: { content: string }) => {
    return (
        <ReactMarkdown
            remarkPlugins={[remarkGfm]}
            components={{
                li: ({ ...props }) => <li className="list-item marker:text-gray-600" {...props} />,
                a: ({ ...props }) => <a target="_blank" rel="noopener noreferrer" className="text-blue-600 hover:underline font-medium" {...props} />,
                code: ({ className, children, ...props }) => {
                    const match = /language-(\w+)/.exec(className || '');
                    return !match ? (
                        <code className="px-2 py-1 bg-gray-100 rounded text-sm font-mono text-gray-800" {...props}>{children}</code>
                    ) : (
                        <code className={className} {...props}>
                            {children}
                        </code>
                    );
                },
                h1: ({ children, ...props }) => (
                    <h1 className="text-xl font-bold text-gray-900 mb-3 mt-4 first:mt-0" {...props}>{children}</h1>
                ),
                h2: ({ children, ...props }) => (
                    <h2 className="text-lg font-semibold text-gray-800 mb-2 mt-3" {...props}>{children}</h2>
                ),
                h3: ({ children, ...props }) => (
                    <h3 className="text-base font-semibold text-gray-700 mb-2 mt-2" {...props}>{children}</h3>
                ),
                p: ({ children, ...props }) => (
                    <p className="text-gray-700 leading-relaxed mb-2" {...props}>{children}</p>
                ),
                ul: ({ children, ...props }) => (
                    <ul className="list-disc list-inside space-y-1 mb-3" {...props}>{children}</ul>
                ),
                ol: ({ children, ...props }) => (
                    <ol className="list-decimal list-inside space-y-1 mb-3" {...props}>{children}</ol>
                ),
                strong: ({ children, ...props }) => (
                    <strong className="font-bold text-gray-900" {...props}>{children}</strong>
                ),
                em: ({ children, ...props }) => (
                    <em className="italic text-gray-700 font-medium" {...props}>{children}</em>
                ),
                u: ({ children, ...props }) => (
                    <u className="underline decoration-2 underline-offset-2" {...props}>{children}</u>
                ),
                blockquote: ({ children, ...props }) => (
                    <blockquote className="border-l-4 border-blue-300 pl-4 italic text-gray-600 my-3 bg-blue-50 py-2 rounded-r" {...props}>{children}</blockquote>
                ),
                // Enhanced table support
                table: ({ children, ...props }) => (
                    <div className="overflow-x-auto my-4">
                        <table className="min-w-full border border-gray-200 rounded-lg" {...props}>{children}</table>
                    </div>
                ),
                th: ({ children, ...props }) => (
                    <th className="px-4 py-2 bg-gray-100 border-b border-gray-200 text-left font-semibold text-gray-800" {...props}>{children}</th>
                ),
                td: ({ children, ...props }) => (
                    <td className="px-4 py-2 border-b border-gray-200 text-gray-700" {...props}>{children}</td>
                )
            }}
        >
            {content}
        </ReactMarkdown>
    );
};

interface ChatMessage {
    id: string;
    content: string;
    role: 'user' | 'assistant';
    timestamp: Date;
    thinking?: string; // For dual agent thinking process
    context_data?: {
        dataType?: string;
        dataTypes?: string[];
        [key: string]: unknown;
    }; // For attached data context via @-mentions
    toolCalls?: ToolCall[]; // Track tool calls for UI display
}

interface ToolCall {
    id: string;
    tool: string;
    status: 'initiated' | 'fetching' | 'completed';
    data?: unknown;
}

interface ChatInterfaceProps {
    conversations?: unknown[];
    loading?: boolean;
    error?: string | null;
    selectedChatId?: string | null;
    onChatCreated?: (chatId: string) => void;
}

// Embedded Tool Call Notification Component
const EmbeddedToolCallNotification: React.FC<{
    toolCalls: ToolCall[];
}> = ({ toolCalls }) => {
    const getToolIcon = (tool: string) => {
        switch (tool) {
            case 'profile': return <User className="w-5 h-5 text-gray-600" />;
            case 'health': return <BarChart3 className="w-5 h-5 text-gray-600" />;
            case 'today': return <Calendar className="w-5 h-5 text-gray-600" />;
            case 'meals': return <Utensils className="w-5 h-5 text-gray-600" />;
            case 'habits': return <Dumbbell className="w-5 h-5 text-gray-600" />;
            case 'reminders': return <Clock className="w-5 h-5 text-gray-600" />;
            default: return <Settings className="w-5 h-5 text-gray-600" />;
        }
    };

    const getToolName = (tool: string) => {
        switch (tool) {
            case 'profile': return 'Profile Data';
            case 'health': return 'Health Metrics';
            case 'today': return 'Today\'s Tracking';
            case 'meals': return 'Recent Meals';
            case 'habits': return 'Habits';
            case 'reminders': return 'Reminders';
            default: return tool;
        }
    };

    const getTableName = (tool: string) => {
        switch (tool) {
            case 'profile': return 'user_profiles';
            case 'health': return 'health_metrics';
            case 'today': return 'daily_tracking';
            case 'meals': return 'diet_entries';
            case 'habits': return 'habits';
            case 'reminders': return 'reminders';
            default: return tool;
        }
    };

    return (
        <motion.div
            initial={{ opacity: 0, y: 5, scale: 0.98 }}
            animate={{ opacity: 1, y: 0, scale: 1 }}
            className="p-3 rounded-lg border bg-gray-50 border-gray-200"
        >
            {/* Compact Header */}
            <div className="flex items-center gap-2 mb-3">
                <div className="p-1.5 bg-gray-200 rounded-lg">
                    <Bot className="w-4 h-4 text-gray-600" />
                </div>
                <div className="flex-1">
                    <span className="text-sm font-medium text-gray-700">
                        Auto-detected tools
                    </span>
                </div>
            </div>

            {/* Compact Tool List */}
            <div className="flex flex-wrap gap-2">
                {toolCalls.map((toolCall, index) => (
                    <motion.div
                        key={toolCall.id}
                        initial={{ opacity: 0, scale: 0.9 }}
                        animate={{ opacity: 1, scale: 1 }}
                        transition={{ delay: index * 0.05 }}
                        className="flex items-center gap-2 px-3 py-1.5 bg-white rounded-lg border border-gray-200"
                    >
                        <div className="w-5 h-5 bg-gray-100 rounded flex items-center justify-center">
                            {getToolIcon(toolCall.tool)}
                        </div>
                        <span className="text-xs font-medium text-gray-700">
                            {getToolName(toolCall.tool)}
                        </span>
                        <CheckCircle className="w-3 h-3 text-green-500" />
                    </motion.div>
                ))}
            </div>

            {/* Compact Footer with table names */}
            <motion.div
                initial={{ opacity: 0 }}
                animate={{ opacity: 1 }}
                transition={{ delay: 0.3 }}
                className="mt-2 text-center"
            >
                <span className="text-xs text-gray-500">
                    from {toolCalls.map(tc => getTableName(tc.tool)).join(' and ')} table{toolCalls.length > 1 ? 's' : ''}
                </span>
            </motion.div>
        </motion.div>
    );
};

// Chat Input Component
const ChatInput: React.FC<{
    onSendMessage: (message: string) => void;
    onAttachData: (dataType: string) => void;
    disabled?: boolean;
}> = ({ onSendMessage, onAttachData, disabled }) => {
    const [inputValue, setInputValue] = useState('');
    const [isEnhancing, setIsEnhancing] = useState(false);
    const [showSuggestions, setShowSuggestions] = useState(false);
    const [suggestions, setSuggestions] = useState<string[]>([]);
    const [suggestionIndex, setSuggestionIndex] = useState(0);
    const textareaRef = useRef<HTMLTextAreaElement>(null);

    // Handle @ mentions - Use useRef to store suggestions
    const allSuggestions = useRef([
        'profile', 'health', 'today', 'meals', 'habits', 'reminders'
    ]);

    useEffect(() => {
        const words = inputValue.split(' ');
        const lastWord = words[words.length - 1];

        if (lastWord.startsWith('@')) {
            const query = lastWord.substring(1).toLowerCase();
            const filteredSuggestions = allSuggestions.current
                .filter(s => s.toLowerCase().includes(query))
                .map(s => `@${s}`);

            setSuggestions(filteredSuggestions);
            setShowSuggestions(filteredSuggestions.length > 0);
        } else {
            setShowSuggestions(false);
        }
    }, [inputValue]);

    const handleKeyDown = (e: React.KeyboardEvent<HTMLTextAreaElement>) => {
        if (showSuggestions) {
            if (e.key === 'ArrowDown') {
                e.preventDefault();
                setSuggestionIndex(prev =>
                    prev < suggestions.length - 1 ? prev + 1 : 0
                );
            } else if (e.key === 'ArrowUp') {
                e.preventDefault();
                setSuggestionIndex(prev =>
                    prev > 0 ? prev - 1 : suggestions.length - 1
                );
            } else if (e.key === 'Enter' && !e.shiftKey) {
                e.preventDefault();
                if (suggestions[suggestionIndex]) {
                    selectSuggestion(suggestions[suggestionIndex]);
                }
            }
        } else if (e.key === 'Enter' && !e.shiftKey) {
            e.preventDefault();
            handleSend();
        }
    };

    const selectSuggestion = (suggestion: string) => {
        const words = inputValue.split(' ');
        words[words.length - 1] = suggestion;
        setInputValue(words.join(' ') + ' ');
        setShowSuggestions(false);
        setSuggestionIndex(0);

        // Trigger the data attachment
        const dataType = suggestion.substring(1);
        onAttachData(dataType);
    };

    const handleSend = () => {
        if (inputValue.trim() && !disabled && !isEnhancing) {
            onSendMessage(inputValue.trim());
            setInputValue('');
        }
    };

    const handleEnhancementComplete = (enhancedPrompt: string) => {
        setInputValue(enhancedPrompt);
        setIsEnhancing(false);
    };

    return (
        <div className="w-full p-4 bg-[#f8f6f1] border-t border-gray-200">
            <div className="relative w-full flex flex-col gap-1.5 rounded-xl border border-gray-200 bg-white shadow-sm p-3">
                {/* Suggestions Dropdown */}
                {showSuggestions && suggestions.length > 0 && (
                    <div className="absolute bottom-full mb-2 bg-white border border-gray-200 rounded-lg shadow-lg z-10 max-h-48 overflow-y-auto w-full">
                        {suggestions.map((suggestion, index) => (
                            <div
                                key={suggestion}
                                className={`px-4 py-2 cursor-pointer hover:bg-gray-50 border-b border-gray-100 last:border-b-0 ${index === suggestionIndex ? 'bg-blue-50' : ''
                                    }`}
                                onMouseEnter={() => setSuggestionIndex(index)}
                                onClick={() => selectSuggestion(suggestion)}
                            >
                                <span className="text-sm font-medium text-gray-900">{suggestion}</span>
                            </div>
                        ))}
                    </div>
                )}

                {/* Input Area */}
                <textarea
                    ref={textareaRef}
                    value={inputValue}
                    onChange={(e) => setInputValue(e.target.value)}
                    onKeyDown={handleKeyDown}
                    placeholder={
                        disabled || isEnhancing
                            ? "Processing..."
                            : isEnhancing
                                ? "Enhancing prompt..."
                                : "How can I help you today?"
                    }
                    className="bg-transparent outline-none w-full resize-none text-gray-800 placeholder-gray-400 text-sm font-normal leading-tight"
                    rows={1}
                    style={{ minHeight: '22px', maxHeight: '100px' }}
                    disabled={disabled || isEnhancing}
                    aria-label="Chat input"
                    aria-describedby="chat-input-description"
                />

                {/* Icons Section */}
                <div className="flex justify-between items-center">
                    <div className="flex items-center gap-2">
                        {/* AtSign for @mentions */}
                        <button
                            onClick={() => {
                                setInputValue(prev => prev + '@');
                                setTimeout(() => {
                                    const textarea = textareaRef.current;
                                    if (textarea) {
                                        textarea.focus();
                                        textarea.selectionStart = textarea.selectionEnd = textarea.value.length;
                                    }
                                }, 0);
                            }}
                            className="p-1 text-gray-400 hover:text-gray-600 transition-colors disabled:opacity-50"
                            title="Attach user data with @"
                            disabled={disabled || isEnhancing}
                        >
                            <AtSign size={16} />
                        </button>
                    </div>
                    <div className="flex items-center gap-2">
                        <PromptEnhancer
                            inputValue={inputValue}
                            onEnhancementComplete={handleEnhancementComplete}
                            disabled={disabled || isEnhancing}
                        />
                        {(disabled || isEnhancing) ? (
                            <div className="w-5 h-5 flex items-center justify-center">
                                <div className="w-3 h-3 border-2 border-gray-600 border-t-transparent rounded-full animate-spin"></div>
                            </div>
                        ) : (
                            <button
                                onClick={handleSend}
                                disabled={!inputValue.trim()}
                                className="p-1 text-gray-400 hover:text-gray-600 transition-colors disabled:opacity-50"
                                title="Send message"
                            >
                                <ArrowUpCircle size={20} />
                            </button>
                        )}
                    </div>
                </div>
            </div>
        </div>
    );
};

const ChatInterface: React.FC<ChatInterfaceProps> = ({
    selectedChatId,
    onChatCreated
}) => {
    const [messages, setMessages] = useState<ChatMessage[]>([
        {
            id: 'initial',
            content: 'Hello! I\'m your health coach. Ask me about your diet, nutrition, or attach specific data with @ mentions like @profile, @health, @today, @meals, @habits, or @reminders.',
            role: 'assistant',
            timestamp: new Date(),
        }
    ]);
    const [isLoading, setIsLoading] = useState(false);
    const [currentChatId, setCurrentChatId] = useState<string | null>(null);
    const messagesEndRef = useRef<HTMLDivElement>(null);
    const agentService = useRef(new AgentService()).current;

    const scrollToBottom = useCallback(() => {
        messagesEndRef.current?.scrollIntoView({ behavior: 'smooth' });
    }, []);

    useEffect(() => {
        if (messages.length > 1) {
            scrollToBottom();
        }
    }, [messages, scrollToBottom]);

    // Load chat messages when selectedChatId changes
    useEffect(() => {
        const loadChatMessages = async () => {
            if (selectedChatId) {
                setIsLoading(true);
                try {
                    const user = await getSupabaseUser();
                    if (!user) return;

                    // Set current chat ID
                    setCurrentChatId(selectedChatId);

                    // Fetch messages for the selected chat
                    const chatMessages = await fetchChatMessages(user.id, selectedChatId);

                    // Convert to ChatMessage format - database messages don't have toolCalls
                    const formattedMessages: ChatMessage[] = chatMessages.map((msg, index) => ({
                        id: msg.id || `msg-${index}`,
                        content: msg.message_content,
                        role: msg.sender_type === 'user' ? 'user' : 'assistant',
                        timestamp: new Date(msg.created_at)
                    }));

                    setMessages(formattedMessages);
                } catch (error) {
                    console.error('Error loading chat messages:', error);
                } finally {
                    setIsLoading(false);
                }
            } else {
                // Reset to initial state when no chat is selected
                setMessages([
                    {
                        id: 'initial',
                        content: 'Hello! I\'m your health coach. Ask me about your diet, nutrition, or attach specific data with @ mentions like @profile, @health, @today, @meals, @habits, or @reminders.',
                        role: 'assistant',
                        timestamp: new Date(),
                    }
                ]);
                setCurrentChatId(null);
            }
        };

        loadChatMessages();
    }, [selectedChatId]);

    const extractMentions = useCallback((text: string): string[] => {
        const mentions = text.match(/@(\w+)/g) || [];
        return mentions.map(m => m.substring(1).toLowerCase());
    }, []);

    const isValidMention = useCallback((mention: string): boolean => {
        const validMentions = ['profile', 'health', 'today', 'meals', 'habits', 'reminders'];
        return validMentions.includes(mention.toLowerCase());
    }, []);

    const handleSendMessage = useCallback(async (content: string) => {
        const user = await getSupabaseUser();
        if (!user) return;

        const mentions = extractMentions(content);
        const validMentions = mentions.filter(m => isValidMention(m));

        // Create user message WITHOUT tool calls (first notification disabled)
        const userMessage: ChatMessage = {
            id: Date.now().toString(),
            content,
            role: 'user',
            timestamp: new Date(),
            context_data: validMentions.length > 0 ? { dataTypes: validMentions } : undefined
        };

        setMessages(prev => [...prev, userMessage]);
        setIsLoading(true);

        try {
            const result = await agentService.processUserQuery(
                user.id,
                content,
                validMentions.length > 0 ? validMentions : undefined,
                currentChatId
            );

            // Update currentChatId if we got a new one
            if (result.chatId) {
                setCurrentChatId(result.chatId);

                // Call parent callback when new chat is created
                if (!selectedChatId && onChatCreated) {
                    onChatCreated(result.chatId);
                }
            }

            // Create tool calls for actually used tools (union of mentions and auto-detected)
            const usedToolCalls: ToolCall[] = result.toolsUsed?.map((tool: string, idx: number) => ({
                id: `tool-${Date.now()}-${idx}`,
                tool: tool,
                status: 'completed' as const
            })) || [];

            // Add streaming delay for better UX
            await new Promise(resolve => setTimeout(resolve, 1000));

            // Create assistant message with embedded tool calls
            const assistantMessage: ChatMessage = {
                id: `ai-${Date.now()}`,
                content: result.response,
                role: 'assistant',
                timestamp: new Date(),
                thinking: result.thinking,
                context_data: result.contextUsed,
                toolCalls: usedToolCalls.length > 0 ? usedToolCalls : undefined
            };

            setMessages(prev => [...prev, assistantMessage]);

        } catch (error) {
            console.error('Error processing message:', error);
            const errorMessage: ChatMessage = {
                id: `error-${Date.now()}`,
                content: 'Sorry, I encountered an error processing your request. Please try again later.',
                role: 'assistant',
                timestamp: new Date(),
            };
            setMessages(prev => [...prev, errorMessage]);
        } finally {
            setIsLoading(false);
        }
    }, [agentService, extractMentions, isValidMention, currentChatId, selectedChatId, onChatCreated]);

    const handleAttachData = useCallback(() => {
        // No separate attachment message - sent with query
    }, []);

    return (
        <div className="flex flex-col h-full bg-[#f8f6f1]">
            {/* Messages Area */}
            <div className="flex-1 overflow-y-auto px-6 py-6 space-y-6 bg-[#f8f6f1]">
<<<<<<< HEAD
                {messages.filter((message, index, array) => {
                    if (message.role === 'user') return true;
                    // For assistant messages, only show if it's not immediately followed by another assistant message
                    return !array[index + 1] || array[index + 1].role === 'user';
                }).map((message) => (
=======
                {messages.map((message) => (
>>>>>>> 3ea3445f
                    <div
                        key={message.id}
                        className={`flex ${message.role === 'user' ? 'justify-end' : 'justify-start'}`}
                    >
                        <div className="flex gap-4 max-w-4xl">
                            {/* Avatar - Only for assistant */}
                            {message.role === 'assistant' && (
                                <div className="shrink-0">
                                    <div className="w-10 h-10 rounded-xl bg-gradient-to-br from-gray-700 to-gray-800 flex items-center justify-center shadow-lg">
                                        <Bot className="w-5 h-5 text-white" />
                                    </div>
                                </div>
                            )}

                            {/* Message Content */}
                            <div
                                className={`max-w-[80%] p-4 rounded-2xl shadow-lg border-2 transition-colors duration-200 ${message.role === 'user'
                                    ? 'bg-gradient-to-br from-gray-700 to-gray-800 text-white border-gray-600 ml-auto'
                                    : 'bg-white text-gray-800 border-gray-200 hover:border-gray-400'
                                    }`}
                            >
                                {/* Message Content */}
                                <div className="prose prose-sm max-w-none">
                                    {message.role === 'assistant' ? (
                                        <MarkdownRenderer content={message.content} />
                                    ) : (
                                        <p className="whitespace-pre-wrap text-white text-sm leading-relaxed">{message.content}</p>
                                    )}
                                </div>

                                {/* Embedded Tool Call Notification - Only for assistant messages with toolCalls */}
                                {/* This is embedded to avoid duplicate separate notification messages, which caused issues in past refactors */}
                                {message.role === 'assistant' && message.toolCalls && message.toolCalls.length > 0 && (
                                    <div className="mt-4">
                                        <EmbeddedToolCallNotification
                                            toolCalls={message.toolCalls}
                                        />
                                    </div>
                                )}

                                {/* Timestamp */}
                                <div className={`flex items-center gap-2 mt-3 text-xs tracking-tight ${message.role === 'user' ? 'text-white/60' : 'text-gray-400'}`}>
                                    <Clock className="w-3 h-3" />
                                    {message.timestamp.toLocaleTimeString([], { hour: '2-digit', minute: '2-digit' })}
                                </div>
                            </div>
                        </div>
                    </div>
                ))}

                {/* Loading Indicator */}
                {isLoading && (
                    <div className="flex justify-start">
                        <div className="flex gap-4 max-w-4xl">
                            <div className="w-10 h-10 rounded-xl bg-gradient-to-br from-gray-700 to-gray-800 flex items-center justify-center shadow-lg shrink-0">
                                <Bot className="w-5 h-5 text-white" />
                            </div>
                            <div className="max-w-[80%] bg-white text-gray-800 rounded-2xl p-4 shadow-lg border-2 border-gray-200 flex items-center gap-3">
                                <div className="flex items-center gap-3">
                                    <div className="p-2 bg-gradient-to-br from-gray-100 to-gray-200 rounded-xl">
                                        <Brain className="w-5 h-5 text-gray-600 animate-pulse" />
                                    </div>
                                    <div className="flex items-center gap-3">
                                        <Loader2 className="w-5 h-5 animate-spin text-gray-600" />
                                        <div className="flex flex-col">
                                            <span className="text-sm font-semibold text-gray-800">AI is thinking...</span>
                                            <span className="text-xs text-gray-500">Analyzing your question and gathering insights</span>
                                        </div>
                                    </div>
                                </div>

                                {/* Static dots */}
                                <div className="flex gap-1 ml-2">
                                    <div className="w-2 h-2 bg-gray-500 rounded-full"></div>
                                    <div className="w-2 h-2 bg-gray-500 rounded-full"></div>
                                    <div className="w-2 h-2 bg-gray-500 rounded-full"></div>
                                </div>
                            </div>
                        </div>
                    </div>
                )}

                <div ref={messagesEndRef} />
            </div>

            {/* Chat Input */}
            <ChatInput
                onSendMessage={handleSendMessage}
                onAttachData={handleAttachData}
                disabled={isLoading}
            />
        </div>
    );
};

export default ChatInterface;<|MERGE_RESOLUTION|>--- conflicted
+++ resolved
@@ -536,15 +536,23 @@
         <div className="flex flex-col h-full bg-[#f8f6f1]">
             {/* Messages Area */}
             <div className="flex-1 overflow-y-auto px-6 py-6 space-y-6 bg-[#f8f6f1]">
-<<<<<<< HEAD
-                {messages.filter((message, index, array) => {
-                    if (message.role === 'user') return true;
-                    // For assistant messages, only show if it's not immediately followed by another assistant message
-                    return !array[index + 1] || array[index + 1].role === 'user';
-                }).map((message) => (
-=======
-                {messages.map((message) => (
->>>>>>> 3ea3445f
+                {messages.reduce<ChatMessage[]>((filtered, current, index, arr) => {
+                    // Always include user messages
+                    if (current.role === 'user') {
+                        filtered.push(current);
+                        return filtered;
+                    }
+                    
+                    // For assistant messages, only include if it's the last message or next message is from user
+                    const isLastMessage = index === arr.length - 1;
+                    const nextIsUser = arr[index + 1]?.role === 'user';
+                    
+                    if (isLastMessage || nextIsUser) {
+                        filtered.push(current);
+                    }
+                    
+                    return filtered;
+                }, []).map((message) => (
                     <div
                         key={message.id}
                         className={`flex ${message.role === 'user' ? 'justify-end' : 'justify-start'}`}
