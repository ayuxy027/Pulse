import React from 'react';
import Navbar from './Navbar';
<<<<<<< HEAD
=======
import { DashboardPage, ChatPage } from '../../pages';
import ScannerPage from '../../pages/ScannerPage';
import LandingPage from '../Landing';
>>>>>>> d67642c0

/**
 * Layout - Main layout component with navbar
 */
const Layout: React.FC<{ children: React.ReactNode }> = ({ children }) => {
  return (
<<<<<<< HEAD
    <div className="h-screen w-screen bg-[#f8f6f1] antialiased overflow-hidden">
      <Navbar />
      <main className="h-[calc(100vh-80px)] w-full">
        {children}
      </main>
    </div>
=======
    <Router>
      <div className="min-h-screen w-full bg-[#f8f6f1] antialiased">
        <Navbar />
        <div className="flex-1 min-h-full">
          <Routes>
            <Route path="/" element={<LandingPage />} />
            <Route path="/dashboard" element={<DashboardPage />} />
            <Route path="/scanner" element={<ScannerPage />} />
            <Route path="/diet" element={<div className="w-full bg-[#f8f6f1] p-8"><div className="p-[30px]"><h1 className="text-2xl font-bold">Diet Plan</h1><p>Coming soon...</p></div></div>} />
            <Route path="/dairy" element={<div className="w-full bg-[#f8f6f1] p-8"><div className="p-[30px]"><h1 className="text-2xl font-bold">Dairy</h1><p>Coming soon...</p></div></div>} />
            <Route path="/chats" element={<ChatPage />} />
            <Route path="/profile" element={<div className="w-full bg-[#f8f6f1] p-8"><div className="p-[30px]"><h1 className="text-2xl font-bold">Profile</h1><p>Coming soon...</p></div></div>} />
            <Route path="*" element={<Navigate to="/" replace />} />
          </Routes>
        </div>
      </div>
    </Router>
>>>>>>> d67642c0
  );
};

export default Layout;<|MERGE_RESOLUTION|>--- conflicted
+++ resolved
@@ -1,25 +1,14 @@
 import React from 'react';
 import Navbar from './Navbar';
-<<<<<<< HEAD
-=======
 import { DashboardPage, ChatPage } from '../../pages';
 import ScannerPage from '../../pages/ScannerPage';
 import LandingPage from '../Landing';
->>>>>>> d67642c0
 
 /**
  * Layout - Main layout component with navbar
  */
 const Layout: React.FC<{ children: React.ReactNode }> = ({ children }) => {
   return (
-<<<<<<< HEAD
-    <div className="h-screen w-screen bg-[#f8f6f1] antialiased overflow-hidden">
-      <Navbar />
-      <main className="h-[calc(100vh-80px)] w-full">
-        {children}
-      </main>
-    </div>
-=======
     <Router>
       <div className="min-h-screen w-full bg-[#f8f6f1] antialiased">
         <Navbar />
@@ -37,7 +26,6 @@
         </div>
       </div>
     </Router>
->>>>>>> d67642c0
   );
 };
 
