import React from 'react';
import { BrowserRouter as Router, Routes, Route, Navigate } from 'react-router-dom';
<<<<<<< HEAD
import Sidebar from './Sidebar';
import { HomePage, ChatPage, CasesPage, InboxPage, DietPage } from '../../pages';
=======
import Navbar from './Navbar';
import { DashboardPage, ChatPage } from '../../pages';
import ScannerPage from '../../pages/ScannerPage';
import LandingPage from '../Landing';
>>>>>>> 5858a380

/**
 * Layout - Main layout component with navbar navigation and page routing
 */
const Layout: React.FC = () => {
  return (
    <Router>
      <div className="min-h-screen w-full bg-[#f8f6f1] antialiased">
        <Navbar />
        <div className="flex-1 min-h-full">
          <Routes>
<<<<<<< HEAD
            <Route path="/" element={<HomePage sidebarOpen={sidebarOpen} />} />
            <Route path="/chats" element={<ChatPage sidebarOpen={sidebarOpen} />} />
            <Route path="/cases" element={<CasesPage sidebarOpen={sidebarOpen} />} />
            <Route path="/inbox" element={<InboxPage sidebarOpen={sidebarOpen} />} />
            <Route path="/diet" element={<DietPage sidebarOpen={sidebarOpen} />} />
=======
            <Route path="/" element={<LandingPage />} />
            <Route path="/dashboard" element={<DashboardPage />} />
            <Route path="/scanner" element={<ScannerPage />} />
            <Route path="/diet" element={<div className="w-full bg-[#f8f6f1] p-8"><div className="p-[30px]"><h1 className="text-2xl font-bold">Diet Plan</h1><p>Coming soon...</p></div></div>} />
            <Route path="/dairy" element={<div className="w-full bg-[#f8f6f1] p-8"><div className="p-[30px]"><h1 className="text-2xl font-bold">Dairy</h1><p>Coming soon...</p></div></div>} />
            <Route path="/chats" element={<ChatPage />} />
            <Route path="/profile" element={<div className="w-full bg-[#f8f6f1] p-8"><div className="p-[30px]"><h1 className="text-2xl font-bold">Profile</h1><p>Coming soon...</p></div></div>} />
>>>>>>> 5858a380
            <Route path="*" element={<Navigate to="/" replace />} />
          </Routes>
        </div>
      </div>
    </Router>
  );
};

export default Layout; <|MERGE_RESOLUTION|>--- conflicted
+++ resolved
@@ -1,14 +1,9 @@
 import React from 'react';
 import { BrowserRouter as Router, Routes, Route, Navigate } from 'react-router-dom';
-<<<<<<< HEAD
-import Sidebar from './Sidebar';
-import { HomePage, ChatPage, CasesPage, InboxPage, DietPage } from '../../pages';
-=======
 import Navbar from './Navbar';
 import { DashboardPage, ChatPage } from '../../pages';
 import ScannerPage from '../../pages/ScannerPage';
 import LandingPage from '../Landing';
->>>>>>> 5858a380
 
 /**
  * Layout - Main layout component with navbar navigation and page routing
@@ -20,13 +15,6 @@
         <Navbar />
         <div className="flex-1 min-h-full">
           <Routes>
-<<<<<<< HEAD
-            <Route path="/" element={<HomePage sidebarOpen={sidebarOpen} />} />
-            <Route path="/chats" element={<ChatPage sidebarOpen={sidebarOpen} />} />
-            <Route path="/cases" element={<CasesPage sidebarOpen={sidebarOpen} />} />
-            <Route path="/inbox" element={<InboxPage sidebarOpen={sidebarOpen} />} />
-            <Route path="/diet" element={<DietPage sidebarOpen={sidebarOpen} />} />
-=======
             <Route path="/" element={<LandingPage />} />
             <Route path="/dashboard" element={<DashboardPage />} />
             <Route path="/scanner" element={<ScannerPage />} />
@@ -34,7 +22,6 @@
             <Route path="/dairy" element={<div className="w-full bg-[#f8f6f1] p-8"><div className="p-[30px]"><h1 className="text-2xl font-bold">Dairy</h1><p>Coming soon...</p></div></div>} />
             <Route path="/chats" element={<ChatPage />} />
             <Route path="/profile" element={<div className="w-full bg-[#f8f6f1] p-8"><div className="p-[30px]"><h1 className="text-2xl font-bold">Profile</h1><p>Coming soon...</p></div></div>} />
->>>>>>> 5858a380
             <Route path="*" element={<Navigate to="/" replace />} />
           </Routes>
         </div>
