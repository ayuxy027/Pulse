/**
 * DietOverview Component
 * Real-time nutrition tracking with visual stats and activity summary
 */
/* eslint-disable react-hooks/set-state-in-effect */

import React, { useState, useEffect } from 'react';
<<<<<<< HEAD
import { Flame, Droplet, Loader2 } from 'lucide-react';
import { getDietEntriesByDate } from '../../services/dietEntryService';
import { getUserHabits } from '../../services/habitsService';
import { updateTodaySummary } from '../../services/daySummaryService';
=======
import { Flame, TrendingUp, Droplet, Apple, Clock, Trash2, Loader2, Sun, Moon, Coffee } from 'lucide-react';
import { getDietEntriesByDate, deleteDietEntry } from '../../services/dietEntryService';
import { getUserHabits } from '../../services/habitsService';
import { DietEntry, MealType } from '../../types/dietEntry';
>>>>>>> faa13331
import { Habit } from '../../types/habits';

interface TodayStats {
  calories: number;
  protein: number;
  carbs: number;
  fat: number;
<<<<<<< HEAD
  water: number;
  caloriesBurned: number;
=======
  water: number; // in cups

  // Burned
  caloriesBurned: number;

  // Goals (hardcoded for now, can be made dynamic later)
>>>>>>> faa13331
  calorieGoal: number;
  proteinGoal: number;
  carbsGoal: number;
  fatGoal: number;
  waterGoal: number;
}

interface DietOverviewProps {
  refreshTrigger?: number;
}

export const DietOverview: React.FC<DietOverviewProps> = ({ refreshTrigger = 0 }) => {
  const [todayStats, setTodayStats] = useState<TodayStats>({
    calories: 0,
    protein: 0,
    carbs: 0,
    fat: 0,
    water: 0,
    caloriesBurned: 0,
    calorieGoal: 2000,
    proteinGoal: 100,
    carbsGoal: 250,
    fatGoal: 65,
    waterGoal: 8,
  });
<<<<<<< HEAD
  
  const [todayHabits, setTodayHabits] = useState<Habit[]>([]);
  const [isLoading, setIsLoading] = useState(true);

  useEffect(() => {
    fetchTodayData();
    updateTodaySummary();
  }, [refreshTrigger]);

=======

  const [todayEntries, setTodayEntries] = useState<DietEntry[]>([]);
  const [todayHabits, setTodayHabits] = useState<Habit[]>([]);
  const [isLoading, setIsLoading] = useState(true);

>>>>>>> faa13331
  const fetchTodayData = async () => {
    setIsLoading(true);
    const today = new Date().toISOString().split('T')[0];

    const entriesResult = await getDietEntriesByDate(today);
<<<<<<< HEAD
    const habitsResult = await getUserHabits();

    if (entriesResult.success && entriesResult.data) {
=======

    // Fetch habits
    const habitsResult = await getUserHabits();

    if (entriesResult.success && entriesResult.data) {
      setTodayEntries(entriesResult.data);

      // Calculate totals
>>>>>>> faa13331
      let calories = 0, protein = 0, carbs = 0, fat = 0, water = 0;

      entriesResult.data.forEach(entry => {
        if (entry.entry_type === 'water' && entry.water_amount) {
          water += entry.water_amount;
        } else if (entry.entry_type === 'meal' && entry.nutrition) {
          calories += entry.nutrition.calories || 0;
          protein += entry.nutrition.protein || 0;
          carbs += entry.nutrition.carbs || 0;
          fat += entry.nutrition.fat || 0;
        }
      });

      let caloriesBurned = 0;
      if (habitsResult.success && habitsResult.data) {
        const completedToday = habitsResult.data.filter(habit => {
          if (!habit.is_completed || !habit.completed_at) return false;
          const completedDate = new Date(habit.completed_at).toISOString().split('T')[0];
          return completedDate === today && habit.calories_burned;
        });

        completedToday.forEach(habit => {
          caloriesBurned += habit.calories_burned || 0;
        });

        setTodayHabits(completedToday);
      }

      setTodayStats(prev => ({
        ...prev,
        calories,
        protein,
        carbs,
        fat,
        water,
        caloriesBurned,
      }));
    }

    setIsLoading(false);
  };

<<<<<<< HEAD
=======
  useEffect(() => {
    fetchTodayData();

  }, [refreshTrigger]);

  const handleDeleteEntry = async (entryId: string) => {
    if (confirm('Are you sure you want to delete this entry?')) {
      const result = await deleteDietEntry(entryId);
      if (result.success) {
        await fetchTodayData();
      }
    }
  };

>>>>>>> faa13331
  const calculatePercentage = (value: number, goal: number) => {
    return Math.min((value / goal) * 100, 100);
  };

<<<<<<< HEAD
=======
  const getMealTypeIcon = (mealType?: MealType) => {
    switch (mealType) {
      case 'breakfast': return <Sun className="w-4 h-4" />;
      case 'lunch': return <Apple className="w-4 h-4" />;
      case 'snacks': return <Coffee className="w-4 h-4" />;
      case 'dinner': return <Moon className="w-4 h-4" />;
      default: return <Apple className="w-4 h-4" />;
    }
  };

  const getMealTypeColor = (mealType?: MealType) => {
    switch (mealType) {
      case 'breakfast': return 'bg-yellow-100 text-yellow-700';
      case 'lunch': return 'bg-blue-100 text-blue-700';
      case 'snacks': return 'bg-purple-100 text-purple-700';
      case 'dinner': return 'bg-orange-100 text-orange-700';
      default: return 'bg-gray-100 text-gray-700';
    }
  };

  const formatTime = (timestamp: string) => {
    return new Date(timestamp).toLocaleTimeString('en-US', {
      hour: 'numeric',
      minute: '2-digit',
      hour12: true,
    });
  };

>>>>>>> faa13331
  if (isLoading) {
    return (
      <div className="flex items-center justify-center py-12">
        <Loader2 className="w-8 h-8 animate-spin text-gray-400" />
      </div>
    );
  }

  return (
    <div className="grid grid-cols-1 lg:grid-cols-12 gap-6">
      {/* Left Column - Nutrition & Tasks */}
      <div className="lg:col-span-7 space-y-6">
        {/* Streak Cards Row */}
        <div className="grid grid-cols-3 gap-4">
          {/* Water Intake Streak Card */}
          <div className="group relative bg-white rounded-2xl border border-blue-200 shadow-sm p-5 hover:shadow-md transition-all duration-200 cursor-pointer">
            <div className="flex items-center gap-3 mb-4">
              <div className="p-2 rounded-xl bg-blue-50">
                <Droplet size={20} className="text-blue-500" />
              </div>
              <div className="flex-1">
                <h4 className="text-sm font-semibold text-gray-900">Water Intake</h4>
                <p className="text-[10px] text-gray-500">{todayStats.waterGoal} glasses</p>
              </div>
            </div>

            <div className="mb-3">
              <div className="flex items-baseline gap-2">
                <span className="text-3xl font-bold text-blue-500">{todayStats.water}</span>
                <span className="text-sm font-medium text-gray-500">/ {todayStats.waterGoal}</span>
              </div>
              <p className="text-[10px] text-gray-500 mt-0.5">Glasses today</p>
            </div>

            <div className="space-y-1.5">
              <div className="flex items-center justify-between text-[10px]">
                <span className="text-gray-600">Progress</span>
                <span className="font-semibold text-blue-500">{Math.round(calculatePercentage(todayStats.water, todayStats.waterGoal))}%</span>
              </div>
              <div className="w-full bg-gray-100 rounded-full h-1.5 overflow-hidden">
                <div
                  className="h-full bg-blue-500 rounded-full transition-all duration-500 ease-out"
                  style={{ width: `${calculatePercentage(todayStats.water, todayStats.waterGoal)}%` }}
                ></div>
              </div>
            </div>

            {/* Hover Overlay */}
            <div className="absolute inset-0 bg-white rounded-2xl opacity-0 group-hover:opacity-100 transition-opacity duration-200 pointer-events-none">
              <div className="h-full flex flex-col justify-center items-center p-5 text-center">
                <Droplet size={32} className="text-blue-500 mb-2" />
                <p className="text-xs font-semibold text-gray-900 mb-1">Keep Hydrated! 💧</p>
                <p className="text-[10px] text-gray-500">
                  {todayStats.water >= todayStats.waterGoal 
                    ? 'Goal achieved today!' 
                    : `${todayStats.waterGoal - todayStats.water} more to go`}
                </p>
              </div>
            </div>
          </div>

          {/* Calories Progress Card */}
          <div className="group relative bg-white rounded-2xl border border-purple-200 shadow-sm p-5 hover:shadow-md transition-all duration-200 cursor-pointer">
            <div className="flex items-center gap-3 mb-4">
              <div className="p-2 rounded-xl bg-purple-50">
                <Flame size={20} className="text-purple-500" />
              </div>
              <div className="flex-1">
                <h4 className="text-sm font-semibold text-gray-900">Calories</h4>
                <p className="text-[10px] text-gray-500">Daily intake</p>
              </div>
            </div>

            <div className="mb-3">
              <div className="flex items-baseline gap-2">
                <span className="text-3xl font-bold text-purple-500">{todayStats.calories}</span>
                <span className="text-sm font-medium text-gray-500">/ {todayStats.calorieGoal}</span>
              </div>
              <p className="text-[10px] text-gray-500 mt-0.5">Calories consumed</p>
            </div>

            <div className="space-y-1.5">
              <div className="flex items-center justify-between text-[10px]">
                <span className="text-gray-600">Progress</span>
                <span className="font-semibold text-purple-500">{Math.round(calculatePercentage(todayStats.calories, todayStats.calorieGoal))}%</span>
              </div>
              <div className="w-full bg-gray-100 rounded-full h-1.5 overflow-hidden">
                <div
                  className="h-full bg-purple-500 rounded-full transition-all duration-500 ease-out"
                  style={{ width: `${calculatePercentage(todayStats.calories, todayStats.calorieGoal)}%` }}
                ></div>
              </div>
            </div>

            {/* Hover Overlay */}
            <div className="absolute inset-0 bg-white rounded-2xl opacity-0 group-hover:opacity-100 transition-opacity duration-200 pointer-events-none">
              <div className="h-full flex flex-col justify-center items-center p-5 text-center">
                <Flame size={32} className="text-purple-500 mb-2" />
                <p className="text-xs font-semibold text-gray-900 mb-1">Keep it up! �</p>
                <p className="text-[10px] text-gray-500">
                  {todayStats.calories < todayStats.calorieGoal 
                    ? `${todayStats.calorieGoal - todayStats.calories} kcal remaining` 
                    : 'Daily goal reached!'}
                </p>
              </div>
            </div>
          </div>

          {/* Net Calories Card */}
          <div className="group relative bg-white rounded-2xl border border-orange-200 shadow-sm p-5 hover:shadow-md transition-all duration-200 cursor-pointer">
            <div className="flex items-center gap-3 mb-4">
              <div className="p-2 rounded-xl bg-orange-50">
                <Flame size={20} className="text-orange-500" />
              </div>
              <div className="flex-1">
                <h4 className="text-sm font-semibold text-gray-900">Net Calories</h4>
                <p className="text-[10px] text-gray-500">After exercise</p>
              </div>
            </div>

            <div className="mb-3">
              <div className="flex items-baseline gap-2">
                <span className="text-3xl font-bold text-orange-500">{todayStats.calories - todayStats.caloriesBurned}</span>
                <span className="text-sm font-medium text-gray-500">kcal</span>
              </div>
              <p className="text-[10px] text-gray-500 mt-0.5">Total net intake</p>
            </div>

            <div className="space-y-1.5">
              <div className="flex items-center justify-between text-[10px]">
                <span className="text-gray-600">Burned</span>
                <span className="font-semibold text-orange-500">{todayStats.caloriesBurned} kcal</span>
              </div>
              <div className="w-full bg-gray-100 rounded-full h-1.5 overflow-hidden">
                <div
                  className="h-full bg-orange-500 rounded-full transition-all duration-500 ease-out"
                  style={{ width: `${Math.min((todayStats.caloriesBurned / 500) * 100, 100)}%` }}
                ></div>
              </div>
            </div>

            {/* Hover Overlay */}
            <div className="absolute inset-0 bg-white rounded-2xl opacity-0 group-hover:opacity-100 transition-opacity duration-200 pointer-events-none">
              <div className="h-full flex flex-col justify-center items-center p-5 text-center">
                <Flame size={32} className="text-orange-500 mb-2" />
                <p className="text-xs font-semibold text-gray-900 mb-1">Great Work! 🔥</p>
                <p className="text-[10px] text-gray-500">
                  {todayStats.caloriesBurned > 0 
                    ? `${todayStats.caloriesBurned} kcal from ${todayHabits.length} activities` 
                    : 'No activities tracked yet'}
                </p>
              </div>
            </div>
          </div>
        </div>

        {/* Nutrition Summary Card - Enhanced with circular progress */}
        <div className="bg-white rounded-xl border border-gray-100 shadow-sm p-6">
          <div className="flex items-center justify-between mb-6">
            <h3 className="text-lg font-semibold text-gray-900">Nutrition Summary</h3>
            <span className="text-sm font-medium text-gray-500">Daily Stats</span>
          </div>

          <div className="grid grid-cols-1 md:grid-cols-2 gap-8">
            {/* Left Side - Circular Progress Chart */}
            <div className="flex items-center justify-center">
              <div className="relative">
                <svg width={180} height={180} className="transform -rotate-90">
                  <circle cx={90} cy={90} r={74} fill="none" stroke="#f3f4f6" strokeWidth={16} />
                  <circle
                    cx={90}
                    cy={90}
                    r={74}
                    fill="none"
                    stroke="#f97316"
                    strokeWidth={16}
                    strokeDasharray={465}
                    strokeDashoffset={465 - (465 * calculatePercentage(todayStats.calories, todayStats.calorieGoal)) / 100}
                    strokeLinecap="round"
                    className="transition-all duration-1000 ease-out"
                  />
                </svg>
                <div className="absolute inset-0 flex flex-col items-center justify-center">
                  <div className="text-4xl font-bold text-gray-900">
                    {Math.round(calculatePercentage(todayStats.calories, todayStats.calorieGoal))}%
                  </div>
                  <div className="text-sm text-gray-500 mt-1">Daily Goal</div>
                </div>
              </div>
            </div>

            {/* Right Side - Nutrition Stats */}
            <div className="flex flex-col justify-center space-y-6">
              {/* Carbs */}
              <div className="space-y-2">
                <div className="flex items-center justify-between">
                  <div className="flex items-center gap-2">
                    <div className="w-3 h-3 rounded-full bg-green-500"></div>
                    <span className="text-sm font-semibold text-gray-900">Carbs</span>
                  </div>
                  <span className="text-sm font-medium text-gray-600">
                    {todayStats.carbs}g / {todayStats.carbsGoal}g
                  </span>
                </div>
                <div className="w-full bg-gray-100 rounded-full h-2 overflow-hidden">
                  <div
                    className="h-full bg-green-500 rounded-full transition-all duration-1000 ease-out"
                    style={{ width: `${calculatePercentage(todayStats.carbs, todayStats.carbsGoal)}%` }}
                  ></div>
                </div>
              </div>

              {/* Protein */}
              <div className="space-y-2">
                <div className="flex items-center justify-between">
                  <div className="flex items-center gap-2">
                    <div className="w-3 h-3 rounded-full bg-purple-500"></div>
                    <span className="text-sm font-semibold text-gray-900">Protein</span>
                  </div>
                  <span className="text-sm font-medium text-gray-600">
                    {todayStats.protein}g / {todayStats.proteinGoal}g
                  </span>
                </div>
                <div className="w-full bg-gray-100 rounded-full h-2 overflow-hidden">
                  <div
                    className="h-full bg-purple-500 rounded-full transition-all duration-1000 ease-out"
                    style={{ width: `${calculatePercentage(todayStats.protein, todayStats.proteinGoal)}%` }}
                  ></div>
                </div>
              </div>

              {/* Fat */}
              <div className="space-y-2">
                <div className="flex items-center justify-between">
                  <div className="flex items-center gap-2">
                    <div className="w-3 h-3 rounded-full bg-yellow-500"></div>
                    <span className="text-sm font-semibold text-gray-900">Fat</span>
                  </div>
                  <span className="text-sm font-medium text-gray-600">
                    {todayStats.fat}g / {todayStats.fatGoal}g
                  </span>
                </div>
                <div className="w-full bg-gray-100 rounded-full h-2 overflow-hidden">
                  <div
                    className="h-full bg-yellow-500 rounded-full transition-all duration-1000 ease-out"
                    style={{ width: `${calculatePercentage(todayStats.fat, todayStats.fatGoal)}%` }}
                  ></div>
                </div>
              </div>
            </div>
          </div>

          {/* Summary Footer */}
          <div className="mt-6 pt-6 border-t border-gray-100">
            <div className="grid grid-cols-3 gap-4">
              <div className="text-center">
                <p className="text-xs text-gray-500 mb-1">Total Calories</p>
                <p className="text-lg font-bold text-gray-900">{todayStats.calories}</p>
              </div>
              <div className="text-center">
                <p className="text-xs text-gray-500 mb-1">Goal</p>
                <p className="text-lg font-bold text-gray-900">{todayStats.calorieGoal}</p>
              </div>
              <div className="text-center">
                <p className="text-xs text-gray-500 mb-1">Remaining</p>
                <p className="text-lg font-bold text-green-600">{Math.max(0, todayStats.calorieGoal - todayStats.calories)}</p>
              </div>
            </div>
          </div>
        </div>
      </div>

      {/* Right Column - Calories Burned Card */}
      <div className="lg:col-span-5">
        <div className="bg-gradient-to-br from-orange-50 to-orange-100 rounded-2xl border border-orange-200 shadow-sm p-6 sticky top-6">
          <div className="flex items-center justify-between mb-6">
            <h3 className="text-lg font-semibold text-gray-900">Activity Summary</h3>
            <div className="p-2 rounded-lg bg-white shadow-sm">
              <Flame size={18} className="text-orange-600" />
            </div>
          </div>

          {/* Net Calories */}
          <div className="bg-white rounded-xl p-4 mb-4">
            <p className="text-sm text-gray-600 mb-1">Net Calories</p>
            <p className="text-3xl font-bold text-gray-900">
              {todayStats.calories - todayStats.caloriesBurned}
              <span className="text-lg text-gray-600 font-normal ml-2">kcal</span>
            </p>
            <p className="text-xs text-gray-500 mt-2">
              {todayStats.calories} eaten - {todayStats.caloriesBurned} burned
            </p>
          </div>
<<<<<<< HEAD
=======
        ) : (
          <div className="space-y-3">
            {todayEntries.map((entry) => (
              <div
                key={entry.id}
                className="flex items-center gap-4 p-4 border border-gray-200 rounded-xl hover:border-gray-300 transition-all"
              >
                {/* Icon & Type */}
                <div className={`flex-shrink-0 p-2 rounded-lg ${entry.entry_type === 'water'
                  ? 'bg-blue-100'
                  : getMealTypeColor(entry.meal_type)
                  }`}>
                  {entry.entry_type === 'water' ? (
                    <Droplet className="w-5 h-5 text-blue-600" />
                  ) : (
                    getMealTypeIcon(entry.meal_type)
                  )}
                </div>
>>>>>>> faa13331

          {/* Calories Burned */}
          <div className="bg-white rounded-xl p-4 mb-4">
            <div className="flex items-center gap-3 mb-3">
              <div className="bg-red-500 p-2 rounded-lg">
                <Flame className="w-5 h-5 text-white" />
              </div>
              <div>
                <p className="text-sm text-gray-600">Calories Burned</p>
                <p className="text-2xl font-bold text-gray-900">{todayStats.caloriesBurned}</p>
              </div>
            </div>
            <p className="text-xs text-gray-600">
              From {todayHabits.length} completed habit{todayHabits.length !== 1 ? 's' : ''} today
            </p>
          </div>

          {/* Completed Habits List */}
          {todayHabits.length > 0 && (
            <div className="bg-white rounded-xl p-4">
              <h4 className="text-sm font-semibold text-gray-700 mb-3">Completed Activities</h4>
              <div className="space-y-2">
                {todayHabits.map((habit) => (
                  <div key={habit.id} className="flex items-center gap-2 p-2 bg-green-50 rounded-lg border border-green-100">
                    <div className="w-5 h-5 rounded-full bg-green-500 flex items-center justify-center shrink-0">
                      <Flame className="w-3 h-3 text-white" />
                    </div>
                    <div className="flex-1 min-w-0">
                      <p className="text-xs font-medium text-gray-900 truncate">{habit.description}</p>
                    </div>
                    <span className="text-xs font-semibold text-orange-600 shrink-0">
                      {habit.calories_burned} cal
                    </span>
                  </div>
                ))}
              </div>
            </div>
          )}

          {/* Quick Stats Footer */}
          <div className="mt-4 pt-4 border-t border-orange-200">
            <div className="grid grid-cols-2 gap-3">
              <div className="bg-white rounded-lg p-3 text-center">
                <p className="text-xs text-gray-500 mb-1">Water Intake</p>
                <p className="text-lg font-bold text-blue-600">{todayStats.water}/{todayStats.waterGoal}</p>
                <p className="text-xs text-gray-500">cups</p>
              </div>
              <div className="bg-white rounded-lg p-3 text-center">
                <p className="text-xs text-gray-500 mb-1">Progress</p>
                <p className="text-lg font-bold text-green-600">{Math.round(calculatePercentage(todayStats.calories, todayStats.calorieGoal))}%</p>
                <p className="text-xs text-gray-500">of goal</p>
              </div>
            </div>
          </div>
        </div>
      </div>
    </div>
  );
};<|MERGE_RESOLUTION|>--- conflicted
+++ resolved
@@ -2,43 +2,44 @@
  * DietOverview Component
  * Real-time nutrition tracking with visual stats and activity summary
  */
-/* eslint-disable react-hooks/set-state-in-effect */
+/* eslint-disable react-hooks/exhaustive-deps */
 
 import React, { useState, useEffect } from 'react';
-<<<<<<< HEAD
-import { Flame, Droplet, Loader2 } from 'lucide-react';
+import { Flame, Droplet, Loader2, Sun, Apple, Coffee, Moon } from 'lucide-react';
 import { getDietEntriesByDate } from '../../services/dietEntryService';
 import { getUserHabits } from '../../services/habitsService';
 import { updateTodaySummary } from '../../services/daySummaryService';
-=======
-import { Flame, TrendingUp, Droplet, Apple, Clock, Trash2, Loader2, Sun, Moon, Coffee } from 'lucide-react';
-import { getDietEntriesByDate, deleteDietEntry } from '../../services/dietEntryService';
-import { getUserHabits } from '../../services/habitsService';
-import { DietEntry, MealType } from '../../types/dietEntry';
->>>>>>> faa13331
+import { deleteDietEntry } from '../../services/dietEntryService'; // Added
 import { Habit } from '../../types/habits';
+
+type MealType = 'breakfast' | 'lunch' | 'snacks' | 'dinner';
 
 interface TodayStats {
   calories: number;
   protein: number;
   carbs: number;
   fat: number;
-<<<<<<< HEAD
   water: number;
   caloriesBurned: number;
-=======
-  water: number; // in cups
-
-  // Burned
-  caloriesBurned: number;
-
-  // Goals (hardcoded for now, can be made dynamic later)
->>>>>>> faa13331
   calorieGoal: number;
   proteinGoal: number;
   carbsGoal: number;
   fatGoal: number;
   waterGoal: number;
+}
+
+interface DietEntry {
+  id: string;
+  entry_type: 'meal' | 'water';
+  meal_type?: MealType;
+  water_amount?: number;
+  nutrition?: {
+    calories?: number;
+    protein?: number;
+    carbs?: number;
+    fat?: number;
+  };
+  created_at: string;
 }
 
 interface DietOverviewProps {
@@ -59,8 +60,8 @@
     fatGoal: 65,
     waterGoal: 8,
   });
-<<<<<<< HEAD
-  
+
+  const [todayEntries, setTodayEntries] = useState<DietEntry[]>([]);
   const [todayHabits, setTodayHabits] = useState<Habit[]>([]);
   const [isLoading, setIsLoading] = useState(true);
 
@@ -69,32 +70,17 @@
     updateTodaySummary();
   }, [refreshTrigger]);
 
-=======
-
-  const [todayEntries, setTodayEntries] = useState<DietEntry[]>([]);
-  const [todayHabits, setTodayHabits] = useState<Habit[]>([]);
-  const [isLoading, setIsLoading] = useState(true);
-
->>>>>>> faa13331
   const fetchTodayData = async () => {
     setIsLoading(true);
     const today = new Date().toISOString().split('T')[0];
 
     const entriesResult = await getDietEntriesByDate(today);
-<<<<<<< HEAD
-    const habitsResult = await getUserHabits();
-
-    if (entriesResult.success && entriesResult.data) {
-=======
-
-    // Fetch habits
     const habitsResult = await getUserHabits();
 
     if (entriesResult.success && entriesResult.data) {
       setTodayEntries(entriesResult.data);
 
-      // Calculate totals
->>>>>>> faa13331
+      // Calculate nutrition totals
       let calories = 0, protein = 0, carbs = 0, fat = 0, water = 0;
 
       entriesResult.data.forEach(entry => {
@@ -108,6 +94,7 @@
         }
       });
 
+      // Calculate calories burned from habits
       let caloriesBurned = 0;
       if (habitsResult.success && habitsResult.data) {
         const completedToday = habitsResult.data.filter(habit => {
@@ -137,29 +124,10 @@
     setIsLoading(false);
   };
 
-<<<<<<< HEAD
-=======
-  useEffect(() => {
-    fetchTodayData();
-
-  }, [refreshTrigger]);
-
-  const handleDeleteEntry = async (entryId: string) => {
-    if (confirm('Are you sure you want to delete this entry?')) {
-      const result = await deleteDietEntry(entryId);
-      if (result.success) {
-        await fetchTodayData();
-      }
-    }
-  };
-
->>>>>>> faa13331
   const calculatePercentage = (value: number, goal: number) => {
     return Math.min((value / goal) * 100, 100);
   };
 
-<<<<<<< HEAD
-=======
   const getMealTypeIcon = (mealType?: MealType) => {
     switch (mealType) {
       case 'breakfast': return <Sun className="w-4 h-4" />;
@@ -188,7 +156,15 @@
     });
   };
 
->>>>>>> faa13331
+  const handleDeleteEntry = async (entryId: string) => {
+    if (confirm('Are you sure you want to delete this entry?')) {
+      const result = await deleteDietEntry(entryId);
+      if (result.success) {
+        await fetchTodayData();
+      }
+    }
+  };
+
   if (isLoading) {
     return (
       <div className="flex items-center justify-center py-12">
@@ -236,11 +212,10 @@
               </div>
             </div>
 
-            {/* Hover Overlay */}
             <div className="absolute inset-0 bg-white rounded-2xl opacity-0 group-hover:opacity-100 transition-opacity duration-200 pointer-events-none">
               <div className="h-full flex flex-col justify-center items-center p-5 text-center">
                 <Droplet size={32} className="text-blue-500 mb-2" />
-                <p className="text-xs font-semibold text-gray-900 mb-1">Keep Hydrated! 💧</p>
+                <p className="text-xs font-semibold text-gray-900 mb-1">Keep Hydrated!</p>
                 <p className="text-[10px] text-gray-500">
                   {todayStats.water >= todayStats.waterGoal 
                     ? 'Goal achieved today!' 
@@ -283,11 +258,10 @@
               </div>
             </div>
 
-            {/* Hover Overlay */}
             <div className="absolute inset-0 bg-white rounded-2xl opacity-0 group-hover:opacity-100 transition-opacity duration-200 pointer-events-none">
               <div className="h-full flex flex-col justify-center items-center p-5 text-center">
                 <Flame size={32} className="text-purple-500 mb-2" />
-                <p className="text-xs font-semibold text-gray-900 mb-1">Keep it up! �</p>
+                <p className="text-xs font-semibold text-gray-900 mb-1">Keep it up!</p>
                 <p className="text-[10px] text-gray-500">
                   {todayStats.calories < todayStats.calorieGoal 
                     ? `${todayStats.calorieGoal - todayStats.calories} kcal remaining` 
@@ -330,11 +304,10 @@
               </div>
             </div>
 
-            {/* Hover Overlay */}
             <div className="absolute inset-0 bg-white rounded-2xl opacity-0 group-hover:opacity-100 transition-opacity duration-200 pointer-events-none">
               <div className="h-full flex flex-col justify-center items-center p-5 text-center">
                 <Flame size={32} className="text-orange-500 mb-2" />
-                <p className="text-xs font-semibold text-gray-900 mb-1">Great Work! 🔥</p>
+                <p className="text-xs font-semibold text-gray-900 mb-1">Great Work!</p>
                 <p className="text-[10px] text-gray-500">
                   {todayStats.caloriesBurned > 0 
                     ? `${todayStats.caloriesBurned} kcal from ${todayHabits.length} activities` 
@@ -345,7 +318,7 @@
           </div>
         </div>
 
-        {/* Nutrition Summary Card - Enhanced with circular progress */}
+        {/* Nutrition Summary Card */}
         <div className="bg-white rounded-xl border border-gray-100 shadow-sm p-6">
           <div className="flex items-center justify-between mb-6">
             <h3 className="text-lg font-semibold text-gray-900">Nutrition Summary</h3>
@@ -353,7 +326,6 @@
           </div>
 
           <div className="grid grid-cols-1 md:grid-cols-2 gap-8">
-            {/* Left Side - Circular Progress Chart */}
             <div className="flex items-center justify-center">
               <div className="relative">
                 <svg width={180} height={180} className="transform -rotate-90">
@@ -380,7 +352,6 @@
               </div>
             </div>
 
-            {/* Right Side - Nutrition Stats */}
             <div className="flex flex-col justify-center space-y-6">
               {/* Carbs */}
               <div className="space-y-2">
@@ -441,7 +412,6 @@
             </div>
           </div>
 
-          {/* Summary Footer */}
           <div className="mt-6 pt-6 border-t border-gray-100">
             <div className="grid grid-cols-3 gap-4">
               <div className="text-center">
@@ -461,7 +431,7 @@
         </div>
       </div>
 
-      {/* Right Column - Calories Burned Card */}
+      {/* Right Column - Activity Summary */}
       <div className="lg:col-span-5">
         <div className="bg-gradient-to-br from-orange-50 to-orange-100 rounded-2xl border border-orange-200 shadow-sm p-6 sticky top-6">
           <div className="flex items-center justify-between mb-6">
@@ -482,27 +452,6 @@
               {todayStats.calories} eaten - {todayStats.caloriesBurned} burned
             </p>
           </div>
-<<<<<<< HEAD
-=======
-        ) : (
-          <div className="space-y-3">
-            {todayEntries.map((entry) => (
-              <div
-                key={entry.id}
-                className="flex items-center gap-4 p-4 border border-gray-200 rounded-xl hover:border-gray-300 transition-all"
-              >
-                {/* Icon & Type */}
-                <div className={`flex-shrink-0 p-2 rounded-lg ${entry.entry_type === 'water'
-                  ? 'bg-blue-100'
-                  : getMealTypeColor(entry.meal_type)
-                  }`}>
-                  {entry.entry_type === 'water' ? (
-                    <Droplet className="w-5 h-5 text-blue-600" />
-                  ) : (
-                    getMealTypeIcon(entry.meal_type)
-                  )}
-                </div>
->>>>>>> faa13331
 
           {/* Calories Burned */}
           <div className="bg-white rounded-xl p-4 mb-4">
