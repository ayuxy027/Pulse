/**
 * AddDietEntryForm - Modal form for adding water intake and meal entries
 */

import React, { useState } from 'react';
import { X, Droplet, Utensils, Loader2, Plus, Minus } from 'lucide-react';
import { createDietEntry, updateMealNutrition } from '../../services/dietEntryService';
import { analyzeMealNutrition } from '../../services/nutritionAnalysisService';
import { MealType } from '../../types/dietEntry';

interface AddDietEntryFormProps {
  isOpen: boolean;
  onClose: () => void;
  onSuccess?: () => void;
}

type EntryMode = 'water' | 'meal';

const waterContainers = [
  { id: 'glass', name: 'Glass', ml: 250, icon: '🥤', emoji: '🥛', cups: 2.5 },
  { id: 'half-liter', name: 'Half Liter', ml: 500, icon: '🍶', emoji: '🧃', cups: 5 },
  { id: 'liter', name: '1 Liter', ml: 1000, icon: '💧', emoji: '🍾', cups: 10 },
];

export const AddDietEntryForm: React.FC<AddDietEntryFormProps> = ({ isOpen, onClose, onSuccess }) => {
  const [mode, setMode] = useState<EntryMode>('water');
  const [isSubmitting, setIsSubmitting] = useState(false);
  const [error, setError] = useState<string>('');

  const [selectedContainer, setSelectedContainer] = useState(waterContainers[0]);
  const [waterQuantity, setWaterQuantity] = useState<number>(1);

  const [mealType, setMealType] = useState<MealType>('breakfast');
  const [mealDescription, setMealDescription] = useState('');
  const [mealDate, setMealDate] = useState(() => {
    const now = new Date();
    return now.toISOString().split('T')[0];
  });
  const [mealTime, setMealTime] = useState(() => {
    const now = new Date();
    return now.toTimeString().slice(0, 5);
  });

  const resetForm = () => {
    setSelectedContainer(waterContainers[0]);
    setWaterQuantity(1);
    setMealType('breakfast');
    setMealDescription('');
    const now = new Date();
    setMealDate(now.toISOString().split('T')[0]);
    setMealTime(now.toTimeString().slice(0, 5));
    setError('');
    setIsSubmitting(false);
  };

  const handleClose = () => {
    resetForm();
    onClose();
  };

  const handleSubmit = async (e: React.FormEvent) => {
    e.preventDefault();
    setError('');
    setIsSubmitting(true);

    try {
      if (mode === 'water') {
        // Calculate total water amount in cups (100ml each)
        const totalCups = (selectedContainer.ml * waterQuantity) / 100;
        
        // Add water entry
        const result = await createDietEntry({
          entry_type: 'water',
          water_amount: totalCups,
        });

        if (!result.success) {
          setError(result.error || 'Failed to add water entry');
          setIsSubmitting(false);
          return;
        }
      } else {
        // Add meal entry
        if (!mealDescription.trim()) {
          setError('Please enter a meal description');
          setIsSubmitting(false);
          return;
        }

        // First, create the meal entry without nutrition
        const createResult = await createDietEntry({
          entry_type: 'meal',
          meal_type: mealType,
          meal_description: mealDescription,
          meal_date: mealDate,
          meal_time: mealTime,
        });

        if (!createResult.success || !createResult.data) {
          setError(createResult.error || 'Failed to add meal entry');
          setIsSubmitting(false);
          return;
        }

        // Then, analyze the meal and update with nutrition info
        const analysisResult = await analyzeMealNutrition(mealDescription);

        if (analysisResult.success && analysisResult.nutrition) {
          // Update the entry with nutrition data
          await updateMealNutrition(createResult.data.id, analysisResult.nutrition);
        } else {
          console.warn('Failed to analyze nutrition:', analysisResult.error);
          // Entry is still saved, just without nutrition data
        }
      }

      // Success!
      resetForm();
      onSuccess?.();
      onClose();
    } catch (error) {
      console.error('Error submitting diet entry:', error);
      setError('An unexpected error occurred');
      setIsSubmitting(false);
    }
  };

  if (!isOpen) return null;

  return (
    <div className="fixed inset-0 bg-black/20 backdrop-blur-sm flex items-center justify-center z-50 p-4 animate-in fade-in duration-200">
      <div className="bg-white rounded-2xl shadow-2xl max-w-md w-full max-h-[90vh] overflow-hidden flex flex-col animate-in slide-in-from-bottom-4 duration-300">
        {/* Header */}
        <div className="flex items-center justify-between px-6 py-5 border-b border-gray-100 bg-gradient-to-r from-blue-50 to-green-50">
          <h2 className="text-xl font-bold text-gray-900">Add Diet Entry</h2>
          <button
            onClick={handleClose}
            className="text-gray-400 hover:text-gray-600 transition-colors rounded-full p-1 hover:bg-white/50"
            disabled={isSubmitting}
          >
            <X className="w-5 h-5" />
          </button>
        </div>

        {/* Mode Toggle */}
        <div className="px-6 pt-5 pb-4 bg-gray-50/50">
          <div className="flex gap-2 p-1 bg-white rounded-xl shadow-sm border border-gray-200">
            <button
              type="button"
              onClick={() => setMode('water')}
              disabled={isSubmitting}
              className={`flex-1 flex items-center justify-center gap-2 py-2.5 px-4 rounded-lg font-medium transition-all ${
                mode === 'water'
                  ? 'bg-blue-500 text-white shadow-sm'
                  : 'text-gray-600 hover:bg-gray-50'
              }`}
            >
              <Droplet className="w-4 h-4" />
              <span className="text-sm">Water</span>
            </button>
            <button
              type="button"
              onClick={() => setMode('meal')}
              disabled={isSubmitting}
              className={`flex-1 flex items-center justify-center gap-2 py-2.5 px-4 rounded-lg font-medium transition-all ${
                mode === 'meal'
                  ? 'bg-green-500 text-white shadow-sm'
                  : 'text-gray-600 hover:bg-gray-50'
              }`}
            >
              <Utensils className="w-4 h-4" />
              <span className="text-sm">Meal</span>
            </button>
          </div>
        </div>

        {/* Form - Scrollable */}
        <form onSubmit={handleSubmit} className="flex-1 overflow-y-auto px-6 py-5 space-y-5">
          {error && (
            <div className="bg-red-50 border border-red-200 text-red-700 px-4 py-3 rounded-lg text-sm flex items-start gap-2">
              <span className="text-red-500 font-semibold">!</span>
              <span>{error}</span>
            </div>
          )}

          {mode === 'water' ? (
            <>
              {/* Container Selection */}
              <div>
<<<<<<< HEAD
                <label className="block text-sm font-semibold text-gray-700 mb-3">
                  Select Container Type
                </label>
                <div className="grid grid-cols-3 gap-3">
                  {waterContainers.map((container) => (
                    <button
                      key={container.id}
                      type="button"
                      onClick={() => setSelectedContainer(container)}
                      disabled={isSubmitting}
                      className={`relative p-4 rounded-xl border-2 transition-all ${
                        selectedContainer.id === container.id
                          ? 'border-blue-500 bg-blue-50 shadow-md'
                          : 'border-gray-200 bg-white hover:border-blue-300 hover:bg-blue-50'
                      }`}
                    >
                      <div className="flex flex-col items-center gap-2">
                        <span className="text-4xl">{container.emoji}</span>
                        <span className="text-sm font-semibold text-gray-900">{container.name}</span>
                        <span className="text-xs text-gray-500">{container.ml}ml</span>
                      </div>
                      {selectedContainer.id === container.id && (
                        <div className="absolute top-2 right-2 w-5 h-5 bg-blue-500 rounded-full flex items-center justify-center">
                          <svg className="w-3 h-3 text-white" fill="none" viewBox="0 0 24 24" stroke="currentColor">
                            <path strokeLinecap="round" strokeLinejoin="round" strokeWidth={2} d="M5 13l4 4L19 7" />
                          </svg>
                        </div>
                      )}
                    </button>
                  ))}
                </div>
              </div>

              {/* Quantity Selector */}
              <div>
                <label className="block text-sm font-semibold text-gray-700 mb-3">
                  Quantity
                </label>
                <div className="flex items-center gap-4">
                  <button
                    type="button"
                    onClick={() => setWaterQuantity(Math.max(1, waterQuantity - 1))}
                    disabled={isSubmitting || waterQuantity <= 1}
                    className="w-12 h-12 rounded-xl border-2 border-gray-300 bg-white hover:bg-gray-50 disabled:opacity-50 disabled:cursor-not-allowed flex items-center justify-center transition-all"
                  >
                    <Minus className="w-5 h-5 text-gray-600" />
                  </button>
                  
                  <div className="flex-1 text-center">
                    <div className="text-4xl font-bold text-blue-600">{waterQuantity}</div>
                    <div className="text-xs text-gray-500 mt-1">
                      {selectedContainer.name}{waterQuantity > 1 ? 's' : ''}
                    </div>
                  </div>
                  
                  <button
                    type="button"
                    onClick={() => setWaterQuantity(Math.min(10, waterQuantity + 1))}
                    disabled={isSubmitting || waterQuantity >= 10}
                    className="w-12 h-12 rounded-xl border-2 border-gray-300 bg-white hover:bg-gray-50 disabled:opacity-50 disabled:cursor-not-allowed flex items-center justify-center transition-all"
                  >
                    <Plus className="w-5 h-5 text-gray-600" />
                  </button>
                </div>
              </div>

              {/* Summary Card */}
              <div className="bg-blue-50 border-2 border-blue-200 rounded-xl p-4">
                <div className="flex items-center justify-between mb-2">
                  <span className="text-sm font-medium text-gray-700">Total Water</span>
                  <Droplet className="w-5 h-5 text-blue-500" />
                </div>
                <div className="space-y-1">
                  <div className="text-2xl font-bold text-blue-600">
                    {selectedContainer.ml * waterQuantity}ml
                  </div>
                  <div className="text-xs text-gray-600">
                    = {((selectedContainer.ml * waterQuantity) / 100).toFixed(1)} cups (100ml each)
                  </div>
                </div>
=======
                <label className="block text-sm font-semibold text-gray-700 mb-2.5">
                  Amount (100ml cups)
                </label>
                <input
                  type="number"
                  min="1"
                  max="20"
                  value={waterAmount}
                  onChange={(e) => setWaterAmount(parseInt(e.target.value) || 1)}
                  className="w-full px-4 py-3 border border-gray-200 rounded-lg focus:ring-2 focus:ring-blue-500 focus:border-blue-500 outline-none transition-all bg-white"
                  disabled={isSubmitting}
                  required
                />
                <p className="mt-2 text-xs text-gray-500 flex items-center gap-1">
                  <Droplet className="w-3 h-3" />
                  {waterAmount} cup(s) = {waterAmount * 100}ml
                </p>
>>>>>>> faa13331
              </div>
            </>
          ) : (
            <>
              <div>
                <label className="block text-sm font-semibold text-gray-700 mb-2.5">
                  Meal Type
                </label>
                <select
                  value={mealType}
                  onChange={(e) => setMealType(e.target.value as MealType)}
                  className="w-full px-4 py-3 border border-gray-200 rounded-lg focus:ring-2 focus:ring-green-500 focus:border-green-500 outline-none transition-all bg-white"
                  disabled={isSubmitting}
                  required
                >
                  <option value="breakfast">🌅 Breakfast</option>
                  <option value="lunch">☀️ Lunch</option>
                  <option value="snacks">🍪 Snacks</option>
                  <option value="dinner">🌙 Dinner</option>
                </select>
              </div>

              <div className="grid grid-cols-2 gap-4">
                <div>
                  <label className="block text-sm font-semibold text-gray-700 mb-2.5">
                    Date
                  </label>
                  <input
                    type="date"
                    value={mealDate}
                    onChange={(e) => setMealDate(e.target.value)}
                    className="w-full px-4 py-3 border border-gray-200 rounded-lg focus:ring-2 focus:ring-green-500 focus:border-green-500 outline-none transition-all bg-white"
                    disabled={isSubmitting}
                    required
                  />
                </div>
                <div>
                  <label className="block text-sm font-semibold text-gray-700 mb-2.5">
                    Time
                  </label>
                  <input
                    type="time"
                    value={mealTime}
                    onChange={(e) => setMealTime(e.target.value)}
                    className="w-full px-4 py-3 border border-gray-200 rounded-lg focus:ring-2 focus:ring-green-500 focus:border-green-500 outline-none transition-all bg-white"
                    disabled={isSubmitting}
                    required
                  />
                </div>
              </div>

              <div>
                <label className="block text-sm font-semibold text-gray-700 mb-2.5">
                  Meal Description
                </label>
                <textarea
                  value={mealDescription}
                  onChange={(e) => setMealDescription(e.target.value)}
                  placeholder="E.g., 2 chapati with dal, rice, and vegetables"
                  rows={4}
                  className="w-full px-4 py-3 border border-gray-200 rounded-lg focus:ring-2 focus:ring-green-500 focus:border-green-500 outline-none transition-all resize-none bg-white"
                  disabled={isSubmitting}
                  required
                />
                <p className="mt-2 text-xs text-gray-500 flex items-start gap-1">
                  <span className="text-green-500">✨</span>
                  <span>Describe your meal in detail. AI will calculate nutrition automatically.</span>
                </p>
              </div>
            </>
          )}
        </form>

        {/* Action Buttons - Fixed at bottom */}
        <div className="px-6 py-4 bg-gray-50 border-t border-gray-100 flex gap-3">
          <button
            type="button"
            onClick={handleClose}
            className="flex-1 px-6 py-2.5 border border-gray-300 text-gray-700 rounded-lg font-medium hover:bg-gray-100 transition-colors disabled:opacity-50"
            disabled={isSubmitting}
          >
            Cancel
          </button>
          <button
            type="submit"
            form="diet-entry-form"
            onClick={(e) => {
              e.preventDefault();
              const form = document.querySelector('form');
              if (form) {
                const event = new Event('submit', { bubbles: true, cancelable: true });
                form.dispatchEvent(event);
              }
            }}
            disabled={isSubmitting}
            className={`flex-1 px-6 py-2.5 rounded-lg font-medium text-white transition-all flex items-center justify-center gap-2 shadow-sm ${
              mode === 'water'
                ? 'bg-blue-500 hover:bg-blue-600 active:bg-blue-700'
                : 'bg-green-500 hover:bg-green-600 active:bg-green-700'
            } disabled:opacity-50 disabled:cursor-not-allowed`}
          >
            {isSubmitting ? (
              <>
                <Loader2 className="w-4 h-4 animate-spin" />
                {mode === 'meal' ? 'Analyzing...' : 'Adding...'}
              </>
            ) : (
              <>
                {mode === 'water' ? <Droplet className="w-4 h-4" /> : <Utensils className="w-4 h-4" />}
                Add Entry
              </>
            )}
          </button>
        </div>
      </div>
    </div>
  );
};<|MERGE_RESOLUTION|>--- conflicted
+++ resolved
@@ -187,7 +187,6 @@
             <>
               {/* Container Selection */}
               <div>
-<<<<<<< HEAD
                 <label className="block text-sm font-semibold text-gray-700 mb-3">
                   Select Container Type
                 </label>
@@ -268,25 +267,6 @@
                     = {((selectedContainer.ml * waterQuantity) / 100).toFixed(1)} cups (100ml each)
                   </div>
                 </div>
-=======
-                <label className="block text-sm font-semibold text-gray-700 mb-2.5">
-                  Amount (100ml cups)
-                </label>
-                <input
-                  type="number"
-                  min="1"
-                  max="20"
-                  value={waterAmount}
-                  onChange={(e) => setWaterAmount(parseInt(e.target.value) || 1)}
-                  className="w-full px-4 py-3 border border-gray-200 rounded-lg focus:ring-2 focus:ring-blue-500 focus:border-blue-500 outline-none transition-all bg-white"
-                  disabled={isSubmitting}
-                  required
-                />
-                <p className="mt-2 text-xs text-gray-500 flex items-center gap-1">
-                  <Droplet className="w-3 h-3" />
-                  {waterAmount} cup(s) = {waterAmount * 100}ml
-                </p>
->>>>>>> faa13331
               </div>
             </>
           ) : (
