--- conflicted
+++ resolved
@@ -1,10 +1,7 @@
 // Page Components
 export { default as DashboardPage } from './DashboardPage';
 export { default as ChatPage } from './ChatPage';
-<<<<<<< HEAD
 export { default as CasesPage } from './CasesPage';
 export { default as InboxPage } from './InboxPage';
 export { default as DietPage } from './DietPage';
-=======
-export { default as ScannerPage } from './ScannerPage';
->>>>>>> 5858a380
+export { default as ScannerPage } from './ScannerPage';