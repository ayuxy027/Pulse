--- conflicted
+++ resolved
@@ -1,10 +1,3 @@
-<<<<<<< HEAD
-import React, { useState, useRef } from 'react';
-import { Upload, Sparkles, TrendingUp, CheckCircle, Leaf, XCircle, Activity, Camera, RefreshCw, Loader } from 'lucide-react';
-import { analyzeFoodImage, FoodAnalysisResult } from '../services/foodAnalysisService';
-import { motion, AnimatePresence } from 'framer-motion';
-import { XAxis, YAxis, CartesianGrid, ResponsiveContainer, Tooltip, BarChart, Bar } from 'recharts';
-=======
 import React, { useState, useRef, useEffect } from 'react';
 import { Upload, Sparkles, Shield, TrendingUp, CheckCircle, BrainCircuit, Microscope, Leaf, XCircle, Activity, Target, Image as ImageIcon } from 'lucide-react';
 import { analyzeFoodImage, FoodAnalysisResult } from '../services/foodAnalysisService';
@@ -15,7 +8,6 @@
 import { MdOutlineZoomInMap } from "react-icons/md";
 import { GiMuscleUp } from 'react-icons/gi';
 import Button from '../components/ui/Button';
->>>>>>> 4c5e6806
 
 /**
  * ScannerPage - Modern Food Scanner Interface
@@ -76,14 +68,11 @@
             const reader = new FileReader();
             reader.onload = (e) => {
                 setUploadedImage(e.target?.result as string);
-<<<<<<< HEAD
-=======
                 setIsImageUploaded(true);
                 // Auto-analyze when image is uploaded
                 setTimeout(() => {
                     handleAnalyze();
                 }, 500); // Small delay to ensure state is set
->>>>>>> 4c5e6806
             };
             reader.readAsDataURL(file);
         }
@@ -183,47 +172,6 @@
                 <motion.div
                     initial={{ opacity: 0, y: 20 }}
                     animate={{ opacity: 1, y: 0 }}
-<<<<<<< HEAD
-                    className="mb-8"
-                >
-                    <div className="flex items-center gap-5 mb-6">
-                        {/* Icon */}
-                        <motion.div 
-                            className="p-4 bg-[#1a1a1a] rounded-2xl"
-                            whileHover={{ scale: 1.05 }}
-                            transition={{ type: "spring", stiffness: 300 }}
-                        >
-                            <Camera className="w-8 h-8 text-white" />
-                        </motion.div>
-                        
-                        {/* Title & Description */}
-                        <div className="flex-1">
-                            <h1 className="text-4xl md:text-5xl font-bold text-[#1a1a1a] mb-1 tracking-tight">
-                                Smart Food Scanner
-                            </h1>
-                            <p className="text-lg text-gray-600">
-                                Snap your meal and get instant nutrition analysis
-                            </p>
-                        </div>
-                    </div>
-                    
-                    {/* Feature Pills - Flat */}
-                    <div className="flex flex-wrap gap-3 pl-16">
-                        <span className="px-4 py-2 bg-white text-gray-700 rounded-full text-sm font-medium border border-gray-200 flex items-center gap-2">
-                            <Activity className="w-4 h-4" />
-                            Instant Analysis
-                        </span>
-                        <span className="px-4 py-2 bg-white text-gray-700 rounded-full text-sm font-medium border border-gray-200 flex items-center gap-2">
-                            <TrendingUp className="w-4 h-4" />
-                            Smart Insights
-                        </span>
-                        <span className="px-4 py-2 bg-white text-gray-700 rounded-full text-sm font-medium border border-gray-200 flex items-center gap-2">
-                            <Sparkles className="w-4 h-4" />
-                            AI Powered
-                        </span>
-                    </div>
-                </motion.div>
-=======
                     className="mb-12 text-center"
                 >
                     <motion.h1
@@ -234,7 +182,6 @@
                     >
                         Smart Food Scanner
                     </motion.h1>
->>>>>>> 4c5e6806
 
                 {/* Single Column Layout */}
                 <div className="space-y-6">
@@ -242,41 +189,6 @@
                     <motion.div
                         initial={{ opacity: 0, y: 20 }}
                         animate={{ opacity: 1, y: 0 }}
-<<<<<<< HEAD
-                    >
-                        <div className="bg-white rounded-2xl border border-gray-200 p-5">
-                            <div className="flex items-center gap-2.5 mb-4">
-                                <div className="w-1 h-5 bg-[#1a1a1a] rounded-full"></div>
-                                <h3 className="text-base font-bold text-gray-900">Food Image</h3>
-                            </div>
-                            
-                            {uploadedImage ? (
-                                <div className="relative max-w-xl mx-auto aspect-[16/10] rounded-xl overflow-hidden bg-gray-50 border border-gray-200">
-                                    <img
-                                        src={uploadedImage}
-                                        alt="Food"
-                                        className="w-full h-full object-contain"
-                                    />
-                                    {!isAnalyzing && !analysisResult && (
-                                        <button
-                                            onClick={() => {
-                                                setUploadedImage(null);
-                                            }}
-                                            className="absolute top-2.5 right-2.5 p-2 bg-white/95 rounded-full hover:bg-white shadow-md transition-colors"
-                                        >
-                                            <XCircle className="w-4 h-4 text-gray-600" />
-                                        </button>
-                                    )}
-                                    {analysisResult && (
-                                        <div className="absolute bottom-2.5 right-2.5 flex items-center gap-2 bg-white/95 px-3 py-1.5 rounded-full shadow-md">
-                                            <CheckCircle className="w-3.5 h-3.5 text-green-600" />
-                                            <span className="text-xs font-semibold text-gray-700">Analyzed</span>
-                                        </div>
-                                    )}
-                                </div>
-                            ) : (
-                                <div
-=======
                         transition={{ delay: 0.2 }}
                         className="text-lg text-gray-600 max-w-3xl mx-auto mb-8"
                     >
@@ -360,7 +272,6 @@
                                     }
                                     className="relative p-6 rounded-xl border-2 border-dashed transition-all duration-300 bg-gradient-to-r from-gray-50 to-white"
                                     style={{ opacity: isAnalyzing ? 0.6 : 1 }}
->>>>>>> 4c5e6806
                                     onDragEnter={handleDrag}
                                     onDragLeave={handleDrag}
                                     onDragOver={handleDrag}
@@ -377,17 +288,6 @@
                                         ref={fileInputRef}
                                         aria-label="Upload food image"
                                     />
-<<<<<<< HEAD
-                                    <div className="h-full flex flex-col items-center justify-center p-6">
-                                        <Upload className="w-12 h-12 text-gray-400 mb-3" />
-                                        <p className="text-base font-semibold text-gray-700 mb-1">
-                                            Drop image here or click to browse
-                                        </p>
-                                        <p className="text-sm text-gray-500 mb-4">
-                                            Supports JPG, PNG, WEBP
-                                        </p>
-                                        <button
-=======
                                     <div className="flex flex-col items-center">
                                         <motion.div
                                             className={`p-4 mb-4 rounded-full transition-all duration-300 ${dragActive ? "bg-gray-100" : "bg-gray-100"
@@ -416,17 +316,9 @@
                                                 backgroundColor: isAnalyzing ? "#6B7280" : "#4B5563",
                                             }}
                                             disabled={isAnalyzing}
->>>>>>> 4c5e6806
                                             onClick={handleBrowseClick}
                                             className="px-5 py-2.5 text-sm font-semibold text-white bg-[#1a1a1a] rounded-xl hover:bg-black transition-colors"
                                         >
-<<<<<<< HEAD
-                                            Select Image
-                                        </button>
-                                    </div>
-                                </div>
-                            )}
-=======
                                             {isAnalyzing ? "Processing..." : "Select File"}
                                         </motion.button>
                                     </div>
@@ -508,7 +400,6 @@
                             <p className="mt-2 mb-8 text-base text-gray-600">
                                 Please wait while our AI examines your food...
                             </p>
->>>>>>> 4c5e6806
 
                             {/* Action Buttons - Below Image */}
                             {uploadedImage && !analysisResult && (
@@ -623,30 +514,6 @@
                             </div>
                         )}
 
-<<<<<<< HEAD
-                        {/* Results Display - Single Column with Larger Components */}
-                        {analysisResult && !isAnalyzing && (
-                            <motion.div
-                                initial={{ opacity: 0, y: 20 }}
-                                animate={{ opacity: 1, y: 0 }}
-                                className="space-y-5"
-                            >
-                                {/* Stats Grid - Larger Cards */}
-                                <div className="grid grid-cols-2 gap-4">
-                                    <div className="bg-white rounded-2xl border border-gray-200 p-5">
-                                        <div className="flex items-center gap-2.5 mb-3">
-                                            <div className="p-2 bg-gray-100 rounded-lg">
-                                                <Leaf className="w-5 h-5 text-gray-700" />
-                                            </div>
-                                            <span className="text-sm font-bold text-gray-700">Food Item</span>
-                                        </div>
-                                        <p className="text-2xl font-bold text-gray-900 truncate mb-1">
-                                            {analysisResult.foodName}
-                                        </p>
-                                        <p className="text-sm text-gray-500 font-medium">
-                                            {analysisResult.confidenceLevel}% confidence
-                                        </p>
-=======
                             <div className="h-12 w-full max-w-xs mx-auto">
                                 <AnimatePresence mode="wait">
                                     <motion.p
@@ -740,24 +607,8 @@
                                         <div className="text-sm text-gray-600 bg-gray-50 px-3 py-1 rounded-full inline-block">
                                             AI Confidence: {analysisResult.confidenceLevel}%
                                         </div>
->>>>>>> 4c5e6806
-                                    </div>
-
-<<<<<<< HEAD
-                                    <div className="bg-white rounded-2xl border border-gray-200 p-5">
-                                        <div className="flex items-center gap-2.5 mb-3">
-                                            <div className="p-2 bg-gray-100 rounded-lg">
-                                                <TrendingUp className="w-5 h-5 text-gray-700" />
-                                            </div>
-                                            <span className="text-sm font-bold text-gray-700">Calories</span>
-                                        </div>
-                                        <p className="text-2xl font-bold text-gray-900 mb-1">
-                                            {analysisResult.calories}
-                                        </p>
-                                        <p className="text-sm text-gray-500 font-medium">
-                                            Total energy
-                                        </p>
-=======
+                                    </div>
+
                                 {/* Calories Card */}
                                 <motion.div
                                     initial={{ opacity: 0, y: 20 }}
@@ -780,44 +631,8 @@
                                         <div className="text-sm text-gray-600 bg-gray-50 px-3 py-1 rounded-full inline-block">
                                             Per {analysisResult.servingSize || '100g'}
                                         </div>
->>>>>>> 4c5e6806
-                                    </div>
-
-<<<<<<< HEAD
-                                    <div className={`rounded-2xl border p-5 ${
-                                        analysisResult.healthVerdict.isHealthy 
-                                            ? 'bg-white border-gray-200' 
-                                            : 'bg-white border-gray-200'
-                                    }`}>
-                                        <div className="flex items-center gap-2.5 mb-3">
-                                            <div className={`p-2 rounded-lg ${
-                                                analysisResult.healthVerdict.isHealthy ? 'bg-gray-100' : 'bg-gray-100'
-                                            }`}>
-                                                {analysisResult.healthVerdict.isHealthy ? (
-                                                    <CheckCircle className="w-5 h-5 text-green-600" />
-                                                ) : (
-                                                    <XCircle className="w-5 h-5 text-orange-600" />
-                                                )}
-                                            </div>
-                                            <span className="text-sm font-bold text-gray-700">Health Score</span>
-                                        </div>
-                                        <p className={`text-2xl font-bold mb-1 ${
-                                            analysisResult.healthVerdict.isHealthy ? 'text-green-600' : 'text-orange-600'
-                                        }`}>
-                                            {analysisResult.healthVerdict.isHealthy ? 'Healthy' : 'Moderate'}
-                                        </p>
-                                        <p className="text-sm text-gray-500 font-medium">
-                                            {analysisResult.healthVerdict.rating}/10 rating
-                                        </p>
-                                    </div>
-
-                                    <div className="bg-white rounded-2xl border border-gray-200 p-5">
-                                        <div className="flex items-center gap-2.5 mb-3">
-                                            <div className="p-2 bg-gray-100 rounded-lg">
-                                                <Activity className="w-5 h-5 text-gray-700" />
-                                            </div>
-                                            <span className="text-sm font-bold text-gray-700">Immunity</span>
-=======
+                                    </div>
+
                                 {/* Health Score Card */}
                                 <motion.div
                                     initial={{ opacity: 0, y: 20 }}
@@ -839,7 +654,6 @@
                                         </div>
                                         <div className="text-sm text-gray-600 bg-gray-50 px-3 py-1 rounded-full inline-block">
                                             {analysisResult.healthVerdict.isHealthy ? 'HEALTHY' : 'MODERATE'}
->>>>>>> 4c5e6806
                                         </div>
                                         <p className={`text-2xl font-bold capitalize mb-1 ${
                                             analysisResult.immunityImpact.overall === 'positive' ? 'text-green-600' :
@@ -853,50 +667,6 @@
                                     </div>
                                 </div>
 
-<<<<<<< HEAD
-                                {/* Nutrition Chart - Full Width & Larger */}
-                                <div className="bg-white rounded-2xl border border-gray-200 p-6">
-                                    <div className="flex items-center gap-3 mb-5">
-                                        <div className="w-1.5 h-6 bg-[#1a1a1a] rounded-full"></div>
-                                        <h3 className="text-lg font-bold text-gray-800">Nutrition Breakdown</h3>
-                                    </div>
-                                    <div className="h-56">
-                                        <ResponsiveContainer width="100%" height="100%">
-                                            <BarChart data={[
-                                                { name: 'Protein', value: analysisResult.nutrientBreakdown.protein },
-                                                { name: 'Carbs', value: analysisResult.nutrientBreakdown.carbs },
-                                                { name: 'Fat', value: analysisResult.nutrientBreakdown.fat },
-                                                { name: 'Fiber', value: analysisResult.nutrientBreakdown.fiber },
-                                                { name: 'Sugar', value: analysisResult.nutrientBreakdown.sugar },
-                                                { name: 'Sodium', value: analysisResult.nutrientBreakdown.sodium },
-                                            ]}>
-                                                <CartesianGrid strokeDasharray="3 3" stroke="#f0f0f0" />
-                                                <XAxis dataKey="name" stroke="#666" fontSize={11} />
-                                                <YAxis stroke="#666" fontSize={11} />
-                                                <Tooltip />
-                                                <Bar dataKey="value" fill="#4B5563" radius={[4, 4, 0, 0]} />
-                                            </BarChart>
-                                        </ResponsiveContainer>
-                                    </div>
-                                </div>
-
-                                {/* AI Analysis - Full Width & Larger */}
-                                <div className="bg-white rounded-2xl border border-gray-200 p-6">
-                                    <div className="flex items-center gap-3 mb-4">
-                                        <div className="p-2.5 bg-[#1a1a1a] rounded-xl">
-                                            <Sparkles className="w-6 h-6 text-white" />
-                                        </div>
-                                        <div>
-                                            <h3 className="text-lg font-bold text-gray-900">AI Analysis</h3>
-                                            <p className="text-sm text-gray-500 font-medium">Intelligent food insights</p>
-                                        </div>
-                                    </div>
-                                    <div className="bg-gray-50 rounded-lg p-5 border border-gray-100">
-                                        <p className="text-base text-gray-800 leading-relaxed font-medium">
-                                            {analysisResult.analysisSummary}
-                                        </p>
-                                    </div>
-=======
                                 {/* Immunity Score Card */}
                                 <motion.div
                                     initial={{ opacity: 0, y: 20 }}
@@ -1001,82 +771,8 @@
                                             />
                                         </BarChart>
                                     </ResponsiveContainer>
->>>>>>> 4c5e6806
                                 </div>
 
-<<<<<<< HEAD
-                                {/* Benefits & Concerns - Side by Side, Larger */}
-                                <div className="grid grid-cols-1 md:grid-cols-2 gap-5">
-                                    {/* Health Benefits */}
-                                    <div className="bg-white rounded-2xl border border-gray-200 p-5">
-                                        <div className="flex items-center gap-3 mb-4">
-                                            <div className="p-2 bg-gray-100 rounded-lg">
-                                                <CheckCircle className="w-5 h-5 text-green-600" />
-                                            </div>
-                                            <h3 className="text-base font-bold text-gray-900">
-                                                Health Benefits
-                                            </h3>
-                                        </div>
-                                        
-                                        <div className="space-y-3">
-                                            {analysisResult.prosAndCons.pros.map((item, index) => (
-                                                <motion.div
-                                                    key={index}
-                                                    initial={{ opacity: 0, x: -10 }}
-                                                    animate={{ opacity: 1, x: 0 }}
-                                                    transition={{ delay: index * 0.1 }}
-                                                    className="flex items-start gap-3 bg-gray-50 rounded-lg p-3.5 border border-gray-100"
-                                                >
-                                                    <div className="mt-0.5">
-                                                        <CheckCircle className="w-4 h-4 text-green-600" />
-                                                    </div>
-                                                    <p className="text-sm text-gray-700 font-medium leading-relaxed flex-1">
-                                                        {item}
-                                                    </p>
-                                                </motion.div>
-                                            ))}
-                                        </div>
-                                    </div>
-
-                                    {/* Health Concerns */}
-                                    <div className="bg-white rounded-2xl border border-gray-200 p-5">
-                                        <div className="flex items-center gap-3 mb-4">
-                                            <div className="p-2 bg-gray-100 rounded-lg">
-                                                <XCircle className="w-5 h-5 text-red-600" />
-                                            </div>
-                                            <h3 className="text-base font-bold text-gray-900">
-                                                Health Concerns
-                                            </h3>
-                                        </div>
-                                        
-                                        <div className="space-y-3">
-                                            {analysisResult.prosAndCons.cons.length > 0 ? (
-                                                analysisResult.prosAndCons.cons.map((item, index) => (
-                                                    <motion.div
-                                                        key={index}
-                                                        initial={{ opacity: 0, x: -10 }}
-                                                        animate={{ opacity: 1, x: 0 }}
-                                                        transition={{ delay: index * 0.1 }}
-                                                        className="flex items-start gap-3 bg-gray-50 rounded-lg p-3.5 border border-gray-100"
-                                                    >
-                                                        <div className="mt-0.5">
-                                                            <XCircle className="w-4 h-4 text-red-600" />
-                                                        </div>
-                                                        <p className="text-sm text-gray-700 font-medium leading-relaxed flex-1">
-                                                            {item}
-                                                        </p>
-                                                    </motion.div>
-                                                ))
-                                            ) : (
-                                                <div className="flex items-center gap-3 bg-gray-50 rounded-lg p-4 border border-gray-100">
-                                                    <CheckCircle className="w-5 h-5 text-green-600" />
-                                                    <p className="text-sm text-gray-600 font-medium">
-                                                        No major health concerns identified
-                                                    </p>
-                                                </div>
-                                            )}
-                                        </div>
-=======
                             {/* Micronutrients Grid */}
                             {analysisResult.micronutrients && (
                                 <motion.div
@@ -1247,50 +943,9 @@
                                             />
                                         </div>
                                         <span className="text-sm font-medium text-gray-700">{analysisResult.confidenceLevel}%</span>
->>>>>>> 4c5e6806
                                     </div>
                                 </div>
 
-<<<<<<< HEAD
-                                {/* Recommendations - Wider & Larger */}
-                                <div className="bg-white rounded-2xl border border-gray-200 p-6">
-                                    <div className="flex items-center gap-3 mb-5">
-                                        <div className="p-2.5 bg-[#1a1a1a] rounded-xl">
-                                            <Sparkles className="w-6 h-6 text-white" />
-                                        </div>
-                                        <div>
-                                            <h3 className="text-lg font-bold text-gray-900">
-                                                Recommendations
-                                            </h3>
-                                            <p className="text-sm text-gray-500 font-medium">Personalized nutrition tips</p>
-                                        </div>
-                                    </div>
-                                    
-                                    <div className="grid grid-cols-1 md:grid-cols-2 gap-4">
-                                        {analysisResult.recommendations.map((item, index) => (
-                                            <motion.div
-                                                key={index}
-                                                initial={{ opacity: 0, y: 10 }}
-                                                animate={{ opacity: 1, y: 0 }}
-                                                transition={{ delay: index * 0.1 }}
-                                                className="flex items-start gap-3 bg-gray-50 rounded-lg p-4 border border-gray-100 hover:border-gray-200 hover:shadow-sm transition-all"
-                                            >
-                                                <div className="mt-0.5 p-2 bg-gray-200 rounded-lg flex-shrink-0">
-                                                    <Sparkles className="w-4 h-4 text-gray-700" />
-                                                </div>
-                                                <div className="flex-1 min-w-0">
-                                                    <div className="flex items-center gap-2 mb-2">
-                                                        <span className="text-sm font-bold text-gray-700">Tip #{index + 1}</span>
-                                                        <div className="h-px flex-1 bg-gray-200"></div>
-                                                    </div>
-                                                    <p className="text-sm text-gray-800 font-medium leading-relaxed">
-                                                        {item}
-                                                    </p>
-                                                </div>
-                                            </motion.div>
-                                        ))}
-                                    </div>
-=======
                             {/* Pros and Cons */}
                             <motion.div
                                 initial={{ opacity: 0, y: 20 }}
@@ -1330,7 +985,6 @@
                                             <li className="text-sm text-gray-500">No significant health concerns identified</li>
                                         )}
                                     </ul>
->>>>>>> 4c5e6806
                                 </div>
                             </motion.div>
                         )}
@@ -1338,9 +992,6 @@
                         {/* Error Display */}
                         {error && (
                             <motion.div
-<<<<<<< HEAD
-                                initial={{ opacity: 0, y: -10 }}
-=======
                                 initial={{ opacity: 0, y: 20 }}
                                 animate={{ opacity: 1, y: 0 }}
                                 transition={{ delay: 1.2 }}
@@ -1363,19 +1014,9 @@
                             {/* Restart Analysis Button */}
                             <motion.div
                                 initial={{ opacity: 0, y: 20 }}
->>>>>>> 4c5e6806
                                 animate={{ opacity: 1, y: 0 }}
                                 className="bg-red-50 border border-red-200 rounded-xl p-5"
                             >
-<<<<<<< HEAD
-                                <div className="flex items-start gap-3">
-                                    <XCircle className="w-6 h-6 text-red-600 flex-shrink-0 mt-0.5" />
-                                    <div>
-                                        <h4 className="text-base font-bold text-red-900 mb-1">Analysis Failed</h4>
-                                        <p className="text-sm text-red-700">{error}</p>
-                                    </div>
-                                </div>
-=======
                                 <Button
                                     variant="primary"
                                     onClick={() => {
@@ -1395,7 +1036,6 @@
                                     <GiMuscleUp size={20} />
                                     New Analysis
                                 </Button>
->>>>>>> 4c5e6806
                             </motion.div>
                         )}
                     </motion.div>
