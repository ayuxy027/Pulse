--- conflicted
+++ resolved
@@ -27,12 +27,8 @@
     "react-icons": "^5.5.0",
     "react-is": "^19.2.0",
     "react-markdown": "^10.1.0",
-<<<<<<< HEAD
-    "react-router-dom": "^7.9.4",
-=======
     "react-router-dom": "^7.8.2",
     "recharts": "^3.3.0",
->>>>>>> d67642c0
     "remark-gfm": "^4.0.1"
   },
   "devDependencies": {
